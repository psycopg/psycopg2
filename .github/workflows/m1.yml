--- conflicted
+++ resolved
@@ -59,13 +59,8 @@
           PSYCOPG2_TESTDB: postgres
           PSYCOPG2_TEST_FAST: 1
           ARCHFLAGS: "-arch arm64"
-<<<<<<< HEAD
-          _PYTHON_HOST_PLATFORM: "macosx-11.0-arm64"
-      
-=======
           _PYTHON_HOST_PLATFORM: macosx-11.0-arm64
 
->>>>>>> e8ddb29c
       - run: |
           ls -l
           ls -l wheels
