--- conflicted
+++ resolved
@@ -65,11 +65,7 @@
 # Take a look at http://www.python.org/dev/peps/pep-0440/
 # for a consistent versioning pattern.
 
-<<<<<<< HEAD
-PSYCOPG_VERSION = '2.7.7.dev0'
-=======
 PSYCOPG_VERSION = '2.7.6.1.dev1'
->>>>>>> cbd976cd
 
 
 # note: if you are changing the list of supported Python version please fix
