# setup.py - distutils packaging
#
# Copyright (C) 2003-2004 Federico Di Gregorio  <fog@debian.org>
#
# This program is free software; you can redistribute it and/or modify
# it under the terms of the GNU General Public License as published by the
# Free Software Foundation; either version 2, or (at your option) any later
# version.
#
# This program is distributed in the hope that it will be useful, but
# WITHOUT ANY WARRANTY; without even the implied warranty of MERCHANTIBILITY
# or FITNESS FOR A PARTICULAR PURPOSE.  See the GNU General Public License
# for more details.

"""Python-PostgreSQL Database Adapter
 
psycopg is a PostgreSQL database adapter for the Python programming
language. This is version 2, a complete rewrite of the original code to
provide new-style classes for connection and cursor objects and other sweet
candies. Like the original, psycopg 2 was written with the aim of being
very small and fast, and stable as a rock.
 
psycopg is different from the other database adapter because it was
designed for heavily multi-threaded applications that create and destroy
lots of cursors and make a conspicuous number of concurrent INSERTs or
UPDATEs. psycopg 2 also provide full asycronous operations for the really
brave programmer.
"""

classifiers = """\
Development Status :: 4 - Beta
Intended Audience :: Developers
License :: OSI Approved :: GNU General Public License (GPL)
License :: OSI Approved :: Zope Public License
Programming Language :: Python
Programming Language :: C
Programming Language :: SQL
Topic :: Database
Topic :: Database :: Front-Ends
Topic :: Software Development
Topic :: Software Development :: Libraries :: Python Modules
Operating System :: Microsoft :: Windows
Operating System :: Unix
"""

import os
import sys
import popen2
from distutils.core import setup, Extension
from distutils.errors import DistutilsFileError
from distutils.command.build_ext import build_ext
from distutils.sysconfig import get_python_inc
from distutils.ccompiler import get_default_compiler

<<<<<<< HEAD
PSYCOPG_VERSION = '2.0.5.1'
=======
PSYCOPG_VERSION = '2.0.5'
>>>>>>> 96f631d4
version_flags   = []

# to work around older distutil limitations
if sys.version < '2.2.3':
    from distutils.dist import DistributionMetadata
    DistributionMetadata.classifiers = None
    DistributionMetadata.download_url = None

def get_pg_config(kind, pg_config="pg_config"):
    p = popen2.popen3(pg_config + " --" + kind)
    r = p[0].readline().strip()
    if not r:
        raise Warning(p[2].readline())
    return r
    
class psycopg_build_ext(build_ext):
    """Conditionally complement the setup.cfg options file.
    
    This class configures the include_dirs, libray_dirs, libraries
    options as required by the system. Most of the configuration happens
    in finalize_options() method.
    
    If you want to set up the build step for a peculiar platform, add a
    method finalize_PLAT(), where PLAT matches your sys.platform.
    """
    user_options = build_ext.user_options[:]
    user_options.extend([
        ('use-pydatetime', None,
         "Use Python datatime objects for date and time representation."),    
        ('pg-config=', None,
          "The name of the pg_config binary and/or full path to find it"),
        ('use-decimal', None,
         "Use Decimal type even on Python 2.3 if the module is provided."),
    ])
    
    boolean_options = build_ext.boolean_options[:]
    boolean_options.extend(('use-pydatetime', 'use-decimal'))
    
    DEFAULT_PG_CONFIG = "pg_config"
    
    def initialize_options(self):
        build_ext.initialize_options(self)
        self.use_pg_dll = 1
        self.pgdir = None
        self.pg_config = self.DEFAULT_PG_CONFIG
        self.mx_include_dir = None
    
    def get_compiler(self):
        """Return the c compiler to compile extensions.

        If a compiler was not explicitely set (on the command line, for
        example), fall back on the default compiler.
        """
        return self.compiler or get_default_compiler()

    def get_pg_config(self, kind):
        return get_pg_config(kind, self.pg_config)

    def build_extensions(self):
        # Linking against this library causes psycopg2 to crash 
        # on Python >= 2.4. Maybe related to strdup calls, cfr.
        # http://mail.python.org/pipermail/distutils-sig/2005-April/004433.html
        if self.get_compiler().compiler_type == "mingw32" \
            and 'msvcr71' in self.compiler.dll_libraries:
            self.compiler.dll_libraries.remove('msvcr71')

        build_ext.build_extensions(self)
        
    def finalize_win32(self):
        """Finalize build system configuration on win32 platform."""
        self.libraries.append("ws2_32")
        self.libraries.append("advapi32")
        if self.get_compiler() == "msvc":
            # MSVC requires an explicit "libpq"
            self.libraries.remove("pq")
            self.libraries.append("libpq")
            self.libraries.append("shfolder")
            for path in self.library_dirs: 
                if os.path.isfile(os.path.join(path, "ms", "libpq.lib")): 
                    self.library_dirs.append(os.path.join(path, "ms")) 
                    break
 
    def finalize_darwin(self):
        """Finalize build system configuration on darwin platform."""
        self.libraries.append('ssl')
        self.libraries.append('crypto')
        
    def finalize_options(self):
        """Complete the build system configuation."""
        build_ext.finalize_options(self)

        self.include_dirs.append(".")        
        self.libraries.append("pq")
        
        try:
            self.library_dirs.append(self.get_pg_config("libdir"))
            self.include_dirs.append(self.get_pg_config("includedir"))
            self.include_dirs.append(self.get_pg_config("includedir-server"))
            try:
                # Here we take a conservative approach: we suppose that
                # *at least* PostgreSQL 7.4 is available (this is the only
                # 7.x series supported by psycopg 2)
                pgversion = self.get_pg_config("version").split()[1]
                pgmajor, pgminor, pgpatch = pgversion.split('.')
            except:
                pgmajor, pgminor, pgpatch = 7, 4, 0
            define_macros.append(("PG_MAJOR_VERSION", pgmajor))
            define_macros.append(("PG_MINOR_VERSION", pgminor))
            define_macros.append(("PG_PATCH_VERSION", pgpatch))
        except Warning, w:
            if self.pg_config == self.DEFAULT_PG_CONFIG:
                sys.stderr.write("Warning: %s" % str(w))
            else:
                sys.stderr.write("Error: %s" % str(w))
                sys.exit(1)
            
        if hasattr(self, "finalize_" + sys.platform):
            getattr(self, "finalize_" + sys.platform)()
            
# let's start with macro definitions (the ones not already in setup.cfg)
define_macros = []
include_dirs = []

# python version
define_macros.append(('PY_MAJOR_VERSION', str(sys.version_info[0])))
define_macros.append(('PY_MINOR_VERSION', str(sys.version_info[1])))

# some macros related to python versions and features
if sys.version_info[0] >= 2 and sys.version_info[1] >= 3:
    define_macros.append(('HAVE_PYBOOL','1'))
    
# gather information to build the extension module
ext = [] ; data_files = []

# sources

sources = [
    'psycopgmodule.c', 'pqpath.c',  'typecast.c',
    'microprotocols.c', 'microprotocols_proto.c', 
    'connection_type.c', 'connection_int.c', 'cursor_type.c', 'cursor_int.c',
    'lobject_type.c', 'lobject_int.c',
    'adapter_qstring.c', 'adapter_pboolean.c', 'adapter_binary.c',
    'adapter_asis.c', 'adapter_list.c']

from ConfigParser import ConfigParser
parser = ConfigParser()
parser.read('setup.cfg')

# Choose if to use Decimal type
use_decimal = int(parser.get('build_ext', 'use_decimal'))
if sys.version_info[0] >= 2 and (
    sys.version_info[1] >= 4 or (sys.version_info[1] == 3 and use_decimal)):
    define_macros.append(('HAVE_DECIMAL','1'))
    version_flags.append('dec')

# Choose a datetime module
have_pydatetime = False
have_mxdatetime = False
use_pydatetime  = int(parser.get('build_ext', 'use_pydatetime'))

# check for mx package
if parser.has_option('build_ext', 'mx_include_dir'):
    mxincludedir = parser.get('build_ext', 'mx_include_dir')
else:
    mxincludedir = os.path.join(get_python_inc(plat_specific=1), "mx")
if os.path.exists(mxincludedir):
    include_dirs.append(mxincludedir)
    define_macros.append(('HAVE_MXDATETIME','1'))
    sources.append('adapter_mxdatetime.c')
    have_mxdatetime = True
    version_flags.append('mx')

# check for python datetime package
if os.path.exists(os.path.join(get_python_inc(plat_specific=1),"datetime.h")):
    define_macros.append(('HAVE_PYDATETIME','1'))
    sources.append('adapter_datetime.c')
    have_pydatetime = True
    version_flags.append('dt')
    
# now decide which package will be the default for date/time typecasts
if have_pydatetime and use_pydatetime \
       or have_pydatetime and not have_mxdatetime:
    define_macros.append(('PSYCOPG_DEFAULT_PYDATETIME','1'))
elif have_mxdatetime:
    define_macros.append(('PSYCOPG_DEFAULT_MXDATETIME','1'))
else:
    def e(msg):
        sys.stderr.write("error: " + msg + "\n")
    e("psycopg requires a datetime module:")
    e("    mx.DateTime module not found")
    e("    python datetime module not found")
    e("Note that psycopg needs the module headers and not just the module")
    e("itself. If you installed Python or mx.DateTime from a binary package")
    e("you probably need to install its companion -dev or -devel package.")
    sys.exit(1)

# generate a nice version string to avoid confusion when users report bugs
for have in parser.get('build_ext', 'define').split(','):
    if have == 'PSYCOPG_EXTENSIONS':
        version_flags.append('ext')
    elif have == 'HAVE_PQPROTOCOL3':
        version_flags.append('pq3')
if version_flags:
    PSYCOPG_VERSION_EX = PSYCOPG_VERSION + " (%s)" % ' '.join(version_flags)
else:
    PSYCOPG_VERSION_EX = PSYCOPG_VERSION
    
if sys.platform != 'win32':
    define_macros.append(('PSYCOPG_VERSION', '"'+PSYCOPG_VERSION_EX+'"'))
else:
    define_macros.append(('PSYCOPG_VERSION', '\\"'+PSYCOPG_VERSION_EX+'\\"'))

# build the extension

sources = map(lambda x: os.path.join('psycopg', x), sources)

ext.append(Extension("psycopg2._psycopg", sources,
                     define_macros=define_macros,
                     include_dirs=include_dirs,
                     undef_macros=[]))

setup(name="psycopg2",
      version=PSYCOPG_VERSION,
      maintainer="Federico Di Gregorio",
      maintainer_email="fog@initd.org",
      author="Federico Di Gregorio",
      author_email="fog@initd.org",
      url="http://initd.org/tracker/psycopg",
      download_url = "http://initd.org/pub/software/psycopg2",
      license="GPL with exceptions or ZPL",
      platforms = ["any"],
      description=__doc__.split("\n")[0],
      long_description="\n".join(__doc__.split("\n")[2:]),
      classifiers=filter(None, classifiers.split("\n")),
      data_files=data_files,
      package_dir={'psycopg2':'lib'},
      packages=['psycopg2'],
      cmdclass={ 'build_ext': psycopg_build_ext },
      ext_modules=ext)<|MERGE_RESOLUTION|>--- conflicted
+++ resolved
@@ -52,11 +52,7 @@
 from distutils.sysconfig import get_python_inc
 from distutils.ccompiler import get_default_compiler
 
-<<<<<<< HEAD
 PSYCOPG_VERSION = '2.0.5.1'
-=======
-PSYCOPG_VERSION = '2.0.5'
->>>>>>> 96f631d4
 version_flags   = []
 
 # to work around older distutil limitations
