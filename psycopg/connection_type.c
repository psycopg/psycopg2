--- conflicted
+++ resolved
@@ -854,13 +854,7 @@
     self->async_status = ASYNC_DONE;
     self->string_types = PyDict_New();
     self->binary_types = PyDict_New();
-<<<<<<< HEAD
     /* other fields have been zeroed by tp_alloc */
-=======
-    self->notice_pending = NULL;
-    self->encoding = NULL;
-    self->weakreflist = NULL;
->>>>>>> 627df159
 
     pthread_mutex_init(&(self->lock), NULL);
 
