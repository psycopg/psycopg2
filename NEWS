Current release
---------------

What's new in psycopg 2.8.4
^^^^^^^^^^^^^^^^^^^^^^^^^^^

- Don't swallow keyboard interrupts on connect when a password is specified
  in the connection string (:ticket:`#898`).
<<<<<<< HEAD
- Don't advance replication cursor when the message wasn't confirmed
  (:ticket:`#940`).
- Fixed int overflow for large values in `~psycopg2.extensions.Column.table_oid`
  and `~psycopg2.extensions.Column.type_code` (:ticket:`961`).
- Fixed building with Python 3.8 (:ticket:`854`).
- `~psycopg2.errorcodes` map and `~psycopg2.errors` classes updated to
  PostgreSQL 12.
=======
- Fixed inclusion of ``time.h`` on linux (:ticket:`#951`).
>>>>>>> eb893e65


What's new in psycopg 2.8.3
^^^^^^^^^^^^^^^^^^^^^^^^^^^

- Added *interval_status* parameter to
  `~psycopg2.extras.ReplicationCursor.start_replication()` method and other
  facilities to send automatic replication keepalives at periodic intervals
  (:ticket:`#913`).
- Fixed namedtuples caching introduced in 2.8 (:ticket:`#928`).


What's new in psycopg 2.8.2
^^^^^^^^^^^^^^^^^^^^^^^^^^^

- Fixed `~psycopg2.extras.RealDictCursor` when there are repeated columns
  (:ticket:`#884`).
- Binary packages built with openssl 1.1.1b. Should fix concurrency problems
  (:tickets:`#543, #836`).


What's new in psycopg 2.8.1
^^^^^^^^^^^^^^^^^^^^^^^^^^^

- Fixed `~psycopg2.extras.RealDictRow` modifiability (:ticket:`#886`).
- Fixed "there's no async cursor" error polling a connection with no cursor
  (:ticket:`#887`).


What's new in psycopg 2.8
-------------------------

New features:

- Added `~psycopg2.errors` module. Every PostgreSQL error is converted into
  a specific exception class (:ticket:`#682`).
- Added `~psycopg2.extensions.encrypt_password()` function (:ticket:`#576`).
- Added `~psycopg2.extensions.BYTES` adapter to manage databases with mixed
  encodings on Python 3 (:ticket:`#835`).
- Added `~psycopg2.extensions.Column.table_oid` and
  `~psycopg2.extensions.Column.table_column` attributes on `cursor.description`
  items (:ticket:`#661`).
- Added `connection.info` object to retrieve various PostgreSQL connection
  information (:ticket:`#726`).
- Added `~connection.get_native_connection()` to expose the raw ``PGconn``
  structure to C extensions via Capsule (:ticket:`#782`).
- Added `~connection.pgconn_ptr` and `~cursor.pgresult_ptr` to expose raw
  C structures to Python and interact with libpq via ctypes (:ticket:`#782`).
- `~psycopg2.sql.Identifier` can represent qualified names in SQL composition
  (:ticket:`#732`).
- Added `!ReplicationCursor`.\ `~psycopg2.extras.ReplicationCursor.wal_end`
  attribute (:ticket:`#800`).
- Added *fetch* parameter to `~psycopg2.extras.execute_values()` function
  (:ticket:`#813`).
- `!str()` on `~psycopg2.extras.Range` produces a human-readable representation
  (:ticket:`#773`).
- `~psycopg2.extras.DictCursor` and `~psycopg2.extras.RealDictCursor` rows
  maintain columns order (:ticket:`#177`).
- Added `~psycopg2.extensions.Diagnostics.severity_nonlocalized` attribute on
  the `~psycopg2.extensions.Diagnostics` object (:ticket:`#783`).
- More efficient `~psycopg2.extras.NamedTupleCursor` (:ticket:`#838`).

Bug fixes:

- Fixed connections occasionally broken by the unrelated use of the
  multiprocessing module (:ticket:`#829`).
- Fixed async communication blocking if results are returned in different
  chunks, e.g. with notices interspersed to the results (:ticket:`#856`).
- Fixed adaptation of numeric subclasses such as `~enum.IntEnum`
  (:ticket:`#591`).

Other changes:

- Dropped support for Python 2.6, 3.2, 3.3.
- Dropped `psycopg1` module.
- Dropped deprecated `!register_tstz_w_secs()` (was previously a no-op).
- Dropped deprecated `!PersistentConnectionPool`. This pool class was mostly
  designed to interact with Zope. Use `!ZPsycopgDA.pool` instead.
- Binary packages no longer installed by default. The 'psycopg2-binary'
  package must be used explicitly.
- Dropped `!PSYCOPG_DISPLAY_SIZE` build parameter.
- Dropped support for mxDateTime as the default date and time adapter.
  mxDatetime support continues to be available as an alternative to Python's
  builtin datetime.
- No longer use 2to3 during installation for Python 2 & 3 compatibility. All
  source files are now compatible with Python 2 & 3 as is.
- The `!psycopg2.test` package is no longer installed by ``python setup.py
  install``.
- Wheel package compiled against OpenSSL 1.0.2r and PostgreSQL 11.2 libpq.


What's new in psycopg 2.7.7
^^^^^^^^^^^^^^^^^^^^^^^^^^^

- Cleanup of the cursor results assignment code, which might have solved
  double free and inconsistencies in concurrent usage (:tickets:`#346, #384`).
- Wheel package compiled against OpenSSL 1.0.2q.


What's new in psycopg 2.7.6.1
^^^^^^^^^^^^^^^^^^^^^^^^^^^^^

- Fixed binary package broken on OS X 10.12 (:ticket:`#807`).
- Wheel package compiled against PostgreSQL 11.1 libpq.


What's new in psycopg 2.7.6
^^^^^^^^^^^^^^^^^^^^^^^^^^^

- Close named cursors if exist, even if `~cursor.execute()` wasn't called
  (:ticket:`#746`).
- Fixed building on modern FreeBSD versions with Python 3.7 (:ticket:`#755`).
- Fixed hang trying to :sql:`COPY` via `~cursor.execute()` in asynchronous
  connections (:ticket:`#781`).
- Fixed adaptation of arrays of empty arrays (:ticket:`#788`).
- Fixed segfault accessing the connection's `~connection.readonly` and
  `~connection.deferrable` attributes repeatedly (:ticket:`#790`).
- `~psycopg2.extras.execute_values()` accepts `~psycopg2.sql.Composable`
  objects (:ticket:`#794`).
- `~psycopg2.errorcodes` map updated to PostgreSQL 11.
- Wheel package compiled against PostgreSQL 10.5 libpq and OpenSSL 1.0.2p.


What's new in psycopg 2.7.5
^^^^^^^^^^^^^^^^^^^^^^^^^^^

- Allow non-ascii chars in namedtuple fields (regression introduced fixing
  :ticket:`#211`).
- Fixed adaptation of arrays of arrays of nulls (:ticket:`#325`).
- Fixed building on Solaris 11 and derivatives such as SmartOS and illumos
  (:ticket:`#677`).
- Maybe fixed building on MSYS2 (as reported in :ticket:`#658`).
- Allow string subclasses in connection and other places (:ticket:`#679`).
- Don't raise an exception closing an unused named cursor (:ticket:`#716`).
- Wheel package compiled against PostgreSQL 10.4 libpq and OpenSSL 1.0.2o.


What's new in psycopg 2.7.4
^^^^^^^^^^^^^^^^^^^^^^^^^^^

- Moving away from installing the wheel package by default.
  Packages installed from wheel raise a warning on import. Added package
  ``psycopg2-binary`` to install from wheel instead (:ticket:`#543`).
- Convert fields names into valid Python identifiers in
  `~psycopg2.extras.NamedTupleCursor` (:ticket:`#211`).
- Fixed Solaris 10 support (:ticket:`#532`).
- `cursor.mogrify()` can be called on closed cursors (:ticket:`#579`).
- Fixed setting session characteristics in corner cases on autocommit
  connections (:ticket:`#580`).
- Fixed `~psycopg2.extras.MinTimeLoggingCursor` on Python 3 (:ticket:`#609`).
- Fixed parsing of array of points as floats (:ticket:`#613`).
- Fixed `~psycopg2.__libpq_version__` building with libpq >= 10.1
  (:ticket:`#632`).
- Fixed `~cursor.rowcount` after `~cursor.executemany()` with :sql:`RETURNING`
  statements (:ticket:`#633`).
- Fixed compatibility problem with pypy3 (:ticket:`#649`).
- Wheel packages compiled against PostgreSQL 10.1 libpq and OpenSSL 1.0.2n.
- Wheel packages for Python 2.6 no more available (support dropped from
  wheel building infrastructure).


What's new in psycopg 2.7.3.2
^^^^^^^^^^^^^^^^^^^^^^^^^^^^^

- Wheel package compiled against PostgreSQL 10.0 libpq and OpenSSL 1.0.2l
  (:tickets:`#601, #602`).


What's new in psycopg 2.7.3.1
^^^^^^^^^^^^^^^^^^^^^^^^^^^^^

- Dropped libresolv from wheel package to avoid incompatibility with
  glibc 2.26 (wheels ticket #2).


What's new in psycopg 2.7.3
^^^^^^^^^^^^^^^^^^^^^^^^^^^

- Restored default :sql:`timestamptz[]` typecasting to Python `!datetime`.
  Regression introduced in Psycopg 2.7.2 (:ticket:`#578`).


What's new in psycopg 2.7.2
^^^^^^^^^^^^^^^^^^^^^^^^^^^

- Fixed inconsistent state in externally closed connections
  (:tickets:`#263, #311, #443`). Was fixed in 2.6.2 but not included in
  2.7 by mistake.
- Fixed Python exceptions propagation in green callback (:ticket:`#410`).
- Don't display the password in `connection.dsn` when the connection
  string is specified as an URI (:ticket:`#528`).
- Return objects with timezone parsing "infinity" :sql:`timestamptz`
  (:ticket:`#536`).
- Dropped dependency on VC9 runtime on Windows binary packages
  (:ticket:`#541`).
- Fixed segfault in `~connection.lobject()` when *mode*\=\ `!None`
  (:ticket:`#544`).
- Fixed `~connection.lobject()` keyword argument *lobject_factory*
  (:ticket:`#545`).
- Fixed `~psycopg2.extras.ReplicationCursor.consume_stream()`
  *keepalive_interval* argument (:ticket:`#547`).
- Maybe fixed random import error on Python 3.6 in multiprocess
  environment (:ticket:`#550`).
- Fixed random `!SystemError` upon receiving abort signal (:ticket:`#551`).
- Accept `~psycopg2.sql.Composable` objects in
  `~psycopg2.extras.ReplicationCursor.start_replication_expert()`
  (:ticket:`#554`).
- Parse intervals returned as microseconds from Redshift (:ticket:`#558`).
- Added `~psycopg2.extras.Json` `!prepare()` method to consider connection
  params when adapting (:ticket:`#562`).
- `~psycopg2.errorcodes` map updated to PostgreSQL 10 beta 1.


What's new in psycopg 2.7.1
^^^^^^^^^^^^^^^^^^^^^^^^^^^

- Ignore `!None` arguments passed to `~psycopg2.connect()` and
  `~psycopg2.extensions.make_dsn()` (:ticket:`#517`).
- OpenSSL upgraded from major version 0.9.8 to 1.0.2 in the Linux wheel
  packages (:ticket:`#518`).
- Fixed build with libpq versions < 9.3 (:ticket:`#520`).


What's new in psycopg 2.7
-------------------------

New features:

- Added `~psycopg2.sql` module to generate SQL dynamically (:ticket:`#308`).
- Added :ref:`replication-support` (:ticket:`#322`). Main authors are
  Oleksandr Shulgin and Craig Ringer, who deserve a huge thank you.
- Added `~psycopg2.extensions.parse_dsn()` and
  `~psycopg2.extensions.make_dsn()` functions (:tickets:`#321, #363`).
  `~psycopg2.connect()` now can take both *dsn* and keyword arguments, merging
  them together.
- Added `~psycopg2.__libpq_version__` and
  `~psycopg2.extensions.libpq_version()` to inspect the version of the
  ``libpq`` library the module was compiled/loaded with
  (:tickets:`#35, #323`).
- The attributes `~connection.notices` and `~connection.notifies` can be
  customized replacing them with any object exposing an `!append()` method
  (:ticket:`#326`).
- Adapt network types to `ipaddress` objects when available. When not
  enabled, convert arrays of network types to lists by default. The old `!Inet`
  adapter is deprecated (:tickets:`#317, #343, #387`).
- Added `~psycopg2.extensions.quote_ident()` function (:ticket:`#359`).
- Added `~connection.get_dsn_parameters()` connection method (:ticket:`#364`).
- `~cursor.callproc()` now accepts a dictionary of parameters (:ticket:`#381`).
- Give precedence to `!__conform__()` over superclasses to choose an object
  adapter (:ticket:`#456`).
- Using Python C API decoding functions and codecs caching for faster
  unicode encoding/decoding (:ticket:`#473`).
- `~cursor.executemany()` slowness addressed by
  `~psycopg2.extras.execute_batch()` and `~psycopg2.extras.execute_values()`
  (:ticket:`#491`).
- Added ``async_`` as an alias for ``async`` to support Python 3.7 where
  ``async`` will become a keyword (:ticket:`#495`).
- Unless in autocommit, do not use :sql:`default_transaction_*` settings to
  control the session characteristics as it may create problems with external
  connection pools such as pgbouncer; use :sql:`BEGIN` options instead
  (:ticket:`#503`).
- `~connection.isolation_level` is now writable and entirely separated from
  `~connection.autocommit`; added `~connection.readonly`,
  `~connection.deferrable` writable attributes.

Bug fixes:

- Throw an exception trying to pass ``NULL`` chars as parameters
  (:ticket:`#420`).
- Fixed error caused by missing decoding `~psycopg2.extras.LoggingConnection`
  (:ticket:`#483`).
- Fixed integer overflow in :sql:`interval` seconds (:ticket:`#512`).
- Make `~psycopg2.extras.Range` objects picklable (:ticket:`#462`).
- Fixed version parsing and building with PostgreSQL 10 (:ticket:`#489`).

Other changes:

- Dropped support for Python 2.5 and 3.1.
- Dropped support for client library older than PostgreSQL 9.1 (but older
  server versions are still supported).
- `~connection.isolation_level` doesn't read from the database but will return
  `~psycopg2.extensions.ISOLATION_LEVEL_DEFAULT` if no value was set on the
  connection.
- Empty arrays no more converted into lists if they don't have a type attached
  (:ticket:`#506`)


What's new in psycopg 2.6.2
^^^^^^^^^^^^^^^^^^^^^^^^^^^

- Fixed inconsistent state in externally closed connections
  (:tickets:`#263, #311, #443`).
- Report the server response status on errors (such as :ticket:`#281`).
- Raise `!NotSupportedError` on unhandled server response status
  (:ticket:`#352`).
- Allow overriding string adapter encoding with no connection (:ticket:`#331`).
- The `~psycopg2.extras.wait_select` callback allows interrupting a
  long-running query in an interactive shell using :kbd:`Ctrl-C`
  (:ticket:`#333`).
- Fixed `!PersistentConnectionPool` on Python 3 (:ticket:`#348`).
- Fixed segfault on `repr()` of an unitialized connection (:ticket:`#361`).
- Allow adapting bytes using `~psycopg2.extensions.QuotedString` on Python 3
  (:ticket:`#365`).
- Added support for setuptools/wheel (:ticket:`#370`).
- Fix build on Windows with Python 3.5, VS 2015 (:ticket:`#380`).
- Fixed `!errorcodes.lookup` initialization thread-safety (:ticket:`#382`).
- Fixed `!read()` exception propagation in copy_from (:ticket:`#412`).
- Fixed possible NULL TZ decref  (:ticket:`#424`).
- `~psycopg2.errorcodes` map updated to PostgreSQL 9.5.


What's new in psycopg 2.6.1
^^^^^^^^^^^^^^^^^^^^^^^^^^^

- Lists consisting of only `None` are escaped correctly (:ticket:`#285`).
- Fixed deadlock in multithread programs using OpenSSL (:ticket:`#290`).
- Correctly unlock the connection after error in flush (:ticket:`#294`).
- Fixed `!MinTimeLoggingCursor.callproc()` (:ticket:`#309`).
- Added support for MSVC 2015 compiler (:ticket:`#350`).


What's new in psycopg 2.6
-------------------------

New features:

- Added support for large objects larger than 2GB. Many thanks to Blake Rouse
  and the MAAS Team for the feature development.
- Python `time` objects with a tzinfo specified and PostgreSQL :sql:`timetz`
  data are converted into each other (:ticket:`#272`).

Bug fixes:

- Json adapter's `!str()` returns the adapted content instead of the `!repr()`
  (:ticket:`#191`).


What's new in psycopg 2.5.5
^^^^^^^^^^^^^^^^^^^^^^^^^^^

- Named cursors used as context manager don't swallow the exception on exit
  (:ticket:`#262`).
- `cursor.description` can be pickled (:ticket:`#265`).
- Propagate read error messages in COPY FROM (:ticket:`#270`).
- PostgreSQL time 24:00 is converted to Python 00:00 (:ticket:`#278`).


What's new in psycopg 2.5.4
^^^^^^^^^^^^^^^^^^^^^^^^^^^

- Added :sql:`jsonb` support for PostgreSQL 9.4 (:ticket:`#226`).
- Fixed segfault if COPY statements are passed to `~cursor.execute()` instead
  of using the proper methods (:ticket:`#219`).
- Force conversion of pool arguments to integer to avoid potentially unbounded
  pools (:ticket:`#220`).
- Cursors :sql:`WITH HOLD` don't begin a new transaction upon move/fetch/close
  (:ticket:`#228`).
- Cursors :sql:`WITH HOLD` can be used in autocommit (:ticket:`#229`).
- `~cursor.callproc()` doesn't silently ignore an argument without a length.
- Fixed memory leak with large objects (:ticket:`#256`).
- Make sure the internal ``_psycopg.so`` module can be imported stand-alone (to
  allow modules juggling such as the one described in :ticket:`#201`).


What's new in psycopg 2.5.3
^^^^^^^^^^^^^^^^^^^^^^^^^^^

- Work around `pip issue #1630 <https://github.com/pypa/pip/issues/1630>`__
  making installation via ``pip -e git+url`` impossible (:ticket:`#18`).
- Copy operations correctly set the `cursor.rowcount` attribute
  (:ticket:`#180`).
- It is now possible to call `get_transaction_status()` on closed connections.
- Fixed unsafe access to object names causing assertion failures in
  Python 3 debug builds (:ticket:`#188`).
- Mark the connection closed if found broken on `poll()` (from :ticket:`#192`
  discussion)
- Fixed handling of dsn and closed attributes in connection subclasses
  failing to connect (from :ticket:`#192` discussion).
- Added arbitrary but stable order to `Range` objects, thanks to
  Chris Withers (:ticket:`#193`).
- Avoid blocking async connections on connect (:ticket:`#194`). Thanks to
  Adam Petrovich for the bug report and diagnosis.
- Don't segfault using poorly defined cursor subclasses which forgot to call
  the superclass init (:ticket:`#195`).
- Mark the connection closed when a Socket connection is broken, as it
  happens for TCP connections instead (:ticket:`#196`).
- Fixed overflow opening a lobject with an oid not fitting in a signed int
  (:ticket:`#203`).
- Fixed handling of explicit default ``cursor_factory=None`` in
  `connection.cursor()` (:ticket:`#210`).
- Fixed possible segfault in named cursors creation.
- Fixed debug build on Windows, thanks to James Emerton.


What's new in psycopg 2.5.2
^^^^^^^^^^^^^^^^^^^^^^^^^^^

- Fixed segfault pickling the exception raised on connection error
  (:ticket:`#170`).
- Meaningful connection errors report a meaningful message, thanks to
  Alexey Borzenkov (:ticket:`#173`).
- Manually creating `lobject` with the wrong parameter doesn't segfault
  (:ticket:`#187`).


What's new in psycopg 2.5.1
^^^^^^^^^^^^^^^^^^^^^^^^^^^

- Fixed build on Solaris 10 and 11 where the round() function is already
  declared (:ticket:`#146`).
- Fixed comparison of `Range` with non-range objects (:ticket:`#164`).
  Thanks to Chris Withers for the patch.
- Fixed double-free on connection dealloc (:ticket:`#166`). Thanks to
  Gangadharan S.A. for the report and fix suggestion.


What's new in psycopg 2.5
-------------------------

New features:

- Added :ref:`JSON adaptation <adapt-json>`.
- Added :ref:`support for PostgreSQL 9.2 range types <adapt-range>`.
- `connection` and `cursor` objects can be used in ``with`` statements
  as context managers as specified by recent |DBAPI|_ extension.
- Added `~psycopg2.extensions.Diagnostics` object to get extended info
  from a database error.  Many thanks to Matthew Woodcraft for the
  implementation (:ticket:`#149`).
- Added `connection.cursor_factory` attribute to customize the default
  object returned by `~connection.cursor()`.
- Added support for backward scrollable cursors. Thanks to Jon Nelson
  for the initial patch (:ticket:`#108`).
- Added a simple way to :ref:`customize casting of composite types
  <adapt-composite>` into Python objects other than namedtuples.
  Many thanks to Ronan Dunklau and Tobias Oberstein for the feature
  development.
- `connection.reset()` implemented using :sql:`DISCARD ALL` on server
  versions supporting it.

Bug fixes:

- Properly cleanup memory of broken connections (:ticket:`#148`).
- Fixed bad interaction of ``setup.py`` with other dependencies in
  Distribute projects on Python 3 (:ticket:`#153`).

Other changes:

- Added support for Python 3.3.
- Dropped support for Python 2.4. Please use Psycopg 2.4.x if you need it.
- `~psycopg2.errorcodes` map updated to PostgreSQL 9.2.
- Dropped Zope adapter from source repository. ZPsycopgDA now has its own
  project at <https://github.com/psycopg/ZPsycopgDA>.


What's new in psycopg 2.4.6
^^^^^^^^^^^^^^^^^^^^^^^^^^^

- Fixed 'cursor()' arguments propagation in connection subclasses
  and overriding of the 'cursor_factory' argument.  Thanks to
  Corry Haines for the report and the initial patch (:ticket:`#105`).
- Dropped GIL release during string adaptation around a function call
  invoking a Python API function, which could cause interpreter crash.
  Thanks to Manu Cupcic for the report (:ticket:`#110`).
- Close a green connection if there is an error in the callback.
  Maybe a harsh solution but it leaves the program responsive
  (:ticket:`#113`).
- 'register_hstore()', 'register_composite()', 'tpc_recover()' work with
  RealDictConnection and Cursor (:ticket:`#114`).
- Fixed broken pool for Zope and connections re-init across ZSQL methods
  in the same request (:tickets:`#123, #125, #142`).
- connect() raises an exception instead of swallowing keyword arguments
  when a connection string is specified as well (:ticket:`#131`).
- Discard any result produced by 'executemany()' (:ticket:`#133`).
- Fixed pickling of FixedOffsetTimezone objects (:ticket:`#135`).
- Release the GIL around PQgetResult calls after COPY (:ticket:`#140`).
- Fixed empty strings handling in composite caster (:ticket:`#141`).
- Fixed pickling of DictRow and RealDictRow objects.


What's new in psycopg 2.4.5
^^^^^^^^^^^^^^^^^^^^^^^^^^^

- The close() methods on connections and cursors don't raise exceptions
  if called on already closed objects.
- Fixed fetchmany() with no argument in cursor subclasses
  (:ticket:`#84`).
- Use lo_creat() instead of lo_create() when possible for better
  interaction with pgpool-II (:ticket:`#88`).
- Error and its subclasses are picklable, useful for multiprocessing
  interaction (:ticket:`#90`).
- Better efficiency and formatting of timezone offset objects thanks
  to Menno Smits (:tickets:`#94, #95`).
- Fixed 'rownumber' during iteration on cursor subclasses.
  Regression introduced in 2.4.4 (:ticket:`#100`).
- Added support for 'inet' arrays.
- Fixed 'commit()' concurrency problem (:ticket:`#103`).
- Codebase cleaned up using the GCC Python plugin's static analysis
  tool, which has revealed several unchecked return values, possible
  NULL dereferences, reference counting problems. Many thanks to David
  Malcolm for the useful tool and the assistance provided using it.


What's new in psycopg 2.4.4
^^^^^^^^^^^^^^^^^^^^^^^^^^^

- 'register_composite()' also works with the types implicitly defined
  after a table row, not only with the ones created by 'CREATE TYPE'.
- Values for the isolation level symbolic constants restored to what
  they were before release 2.4.2 to avoid breaking apps using the
  values instead of the constants.
- Named DictCursor/RealDictCursor honour itersize (:ticket:`#80`).
- Fixed rollback on error on Zope (:ticket:`#73`).
- Raise 'DatabaseError' instead of 'Error' with empty libpq errors,
  consistently with other disconnection-related errors: regression
  introduced in release 2.4.1 (:ticket:`#82`).


What's new in psycopg 2.4.3
^^^^^^^^^^^^^^^^^^^^^^^^^^^

- connect() supports all the keyword arguments supported by the
  database
- Added 'new_array_type()' function for easy creation of array
  typecasters.
- Added support for arrays of hstores and composite types (:ticket:`#66`).
- Fixed segfault in case of transaction started with connection lost
  (and possibly other events).
- Fixed adaptation of Decimal type in sub-interpreters, such as in
  certain mod_wsgi configurations (:ticket:`#52`).
- Rollback connections in transaction or in error before putting them
  back into a pool. Also discard broken connections (:ticket:`#62`).
- Lazy import of the slow uuid module, thanks to Marko Kreen.
- Fixed NamedTupleCursor.executemany() (:ticket:`#65`).
- Fixed --static-libpq setup option (:ticket:`#64`).
- Fixed interaction between RealDictCursor and named cursors
  (:ticket:`#67`).
- Dropped limit on the columns length in COPY operations (:ticket:`#68`).
- Fixed reference leak with arguments referenced more than once
  in queries (:ticket:`#81`).
- Fixed typecasting of arrays containing consecutive backslashes.
- 'errorcodes' map updated to PostgreSQL 9.1.


What's new in psycopg 2.4.2
^^^^^^^^^^^^^^^^^^^^^^^^^^^

- Added 'set_session()' method and 'autocommit' property to the
  connection. Added support for read-only sessions and, for PostgreSQL
  9.1, for the "repeatable read" isolation level and the "deferrable"
  transaction property.
- Psycopg doesn't execute queries at connection time to find the
  default isolation level.
- Fixed bug with multithread code potentially causing loss of sync
  with the server communication or lock of the client (:ticket:`#55`).
- Don't fail import if mx.DateTime module can't be found, even if its
  support was built (:ticket:`#53`).
- Fixed escape for negative numbers prefixed by minus operator
  (:ticket:`#57`).
- Fixed refcount issue during copy.  Reported and fixed by Dave
  Malcolm (:ticket:`#58`, Red Hat Bug 711095).
- Trying to execute concurrent operations on the same connection
  through concurrent green thread results in an error instead of a
  deadlock.
- Fixed detection of pg_config on Window. Report and fix, plus some
  long needed setup.py cleanup by Steve Lacy: thanks!


What's new in psycopg 2.4.1
^^^^^^^^^^^^^^^^^^^^^^^^^^^

- Use own parser for bytea output, not requiring anymore the libpq 9.0
  to parse the hex format.
- Don't fail connection if the client encoding is a non-normalized
  variant. Issue reported by Peter Eisentraut.
- Correctly detect an empty query sent to the backend (:ticket:`#46`).
- Fixed a SystemError clobbering libpq errors raised without SQLSTATE.
  Bug vivisectioned by Eric Snow.
- Fixed interaction between NamedTuple and server-side cursors.
- Allow to specify --static-libpq on setup.py command line instead of
  just in 'setup.cfg'. Patch provided by Matthew Ryan (:ticket:`#48`).


What's new in psycopg 2.4
-------------------------

New features and changes:

- Added support for Python 3.1 and 3.2. The conversion has also
  brought several improvements:

  - Added 'b' and 't' mode to large objects: write can deal with both
    bytes strings and unicode; read can return either bytes strings
    or decoded unicode.
  - COPY sends Unicode data to files implementing 'io.TextIOBase'.
  - Improved PostgreSQL-Python encodings mapping.
  - Added a few missing encodings: EUC_CN, EUC_JIS_2004, ISO885910,
    ISO885916, LATIN10, SHIFT_JIS_2004.
  - Dropped repeated dictionary lookups with unicode query/parameters.

- Improvements to the named cursors:

  - More efficient iteration on named cursors, fetching 'itersize'
    records at time from the backend.
  - The named cursors name can be an invalid identifier.

- Improvements in data handling:

  - Added 'register_composite()' function to cast PostgreSQL
    composite types into Python tuples/namedtuples.
  - Adapt types 'bytearray' (from Python 2.6), 'memoryview' (from
    Python 2.7) and other objects implementing the "Revised Buffer
    Protocol" to 'bytea' data type.
  - The 'hstore' adapter can work even when the data type is not
    installed in the 'public' namespace.
  - Raise a clean exception instead of returning bad data when
    receiving bytea in 'hex' format and the client libpq can't parse
    them.
  - Empty lists correctly roundtrip Python -> PostgreSQL -> Python.

- Other changes:

  - 'cursor.description' is provided as named tuples if available.
  - The build script refuses to guess values if 'pg_config' is not
    found.
  - Connections and cursors are weakly referenceable.

Bug fixes:

- Fixed adaptation of None in composite types (:ticket:`#26`). Bug
  report by Karsten Hilbert.
- Fixed several reference leaks in less common code paths.
- Fixed segfault when a large object is closed and its connection no
  more available.
- Added missing icon to ZPsycopgDA package, not available in Zope
  2.12.9 (:ticket:`#30`). Bug report and patch by Pumukel.
- Fixed conversion of negative infinity (:ticket:`#40`). Bug report and
  patch by Marti Raudsepp.


What's new in psycopg 2.3.2
^^^^^^^^^^^^^^^^^^^^^^^^^^^

- Fixed segfault with middleware not passing DateStyle to the client
  (:ticket:`#24`). Bug report and patch by Marti Raudsepp.


What's new in psycopg 2.3.1
^^^^^^^^^^^^^^^^^^^^^^^^^^^

- Fixed build problem on CentOS 5.5 x86_64 (:ticket:`#23`).


What's new in psycopg 2.3
-------------------------

psycopg 2.3 aims to expose some new features introduced in PostgreSQL 9.0.

Main new features:

- `dict` to `hstore` adapter and `hstore` to `dict` typecaster, using both
  9.0 and pre-9.0 syntax.
- Two-phase commit protocol support as per DBAPI specification.
- Support for payload in notifications received from the backend.
- `namedtuple`-returning cursor.
- Query execution cancel.

Other features and changes:

- Dropped support for protocol 2: Psycopg 2.3 can only connect to PostgreSQL
  servers with version at least 7.4.
- Don't issue a query at every connection to detect the client encoding
  and to set the datestyle to ISO if it is already compatible with what
  expected.
- `mogrify()` now supports unicode queries.
- Subclasses of a type that can be adapted are adapted as the superclass.
- `errorcodes` knows a couple of new codes introduced in PostgreSQL 9.0.
- Dropped deprecated Psycopg "own quoting".
- Never issue a ROLLBACK on close/GC. This behaviour was introduced as a bug
  in release 2.2, but trying to send a command while being destroyed has been
  considered not safe.

Bug fixes:

- Fixed use of `PQfreemem` instead of `free` in binary typecaster.
- Fixed access to freed memory in `conn_get_isolation_level()`.
- Fixed crash during Decimal adaptation with a few 2.5.x Python versions
  (:ticket:`#7`).
- Fixed notices order (:ticket:`#9`).


What's new in psycopg 2.2.2
^^^^^^^^^^^^^^^^^^^^^^^^^^^

Bux fixes:

- the call to logging.basicConfig() in pool.py has been dropped: it was
  messing with some projects using logging (and a library should not
  initialize the logging system anyway.)
- psycopg now correctly handles time zones with seconds in the UTC offset.
  The old register_tstz_w_secs() function is deprecated and will raise a
  warning if called.
- Exceptions raised by the column iterator are propagated.
- Exceptions raised by executemany() iterators are propagated.


What's new in psycopg 2.2.1
^^^^^^^^^^^^^^^^^^^^^^^^^^^

Bux fixes:

- psycopg now builds again on MS Windows.


What's new in psycopg 2.2
-------------------------

This is the first release of the new 2.2 series, supporting not just one but
two different ways of executing asynchronous queries, thanks to Jan and Daniele
(with a little help from me and others, but they did 99% of the work so they
deserve their names here in the news.)

psycopg now supports both classic select() loops and "green" coroutine
libraries. It is all in the documentation, so just point your browser to
doc/html/advanced.html.

Other new features:

- truncate() method for lobjects.
- COPY functions are now a little bit faster.
- All builtin PostgreSQL to Python typecasters are now available from the
  psycopg2.extensions module.
- Notifications from the backend are now available right after the execute()
  call (before client code needed to call isbusy() to ensure NOTIFY
  reception.)
- Better timezone support.
- Lots of documentation updates.

Bug fixes:

- Fixed some gc/refcounting problems.
- Fixed reference leak in NOTIFY reception.
- Fixed problem with PostgreSQL not casting string literals to the correct
  types in some situations: psycopg now add an explicit cast to dates, times
  and bytea representations.
- Fixed TimestampFromTicks() and TimeFromTicks() for seconds >= 59.5.
- Fixed spurious exception raised when calling C typecasters from Python
  ones.


What's new in psycopg 2.0.14
^^^^^^^^^^^^^^^^^^^^^^^^^^^^

New features:

- Support for adapting tuples to PostgreSQL arrays is now enabled by
  default and does not require importing psycopg2.extensions anymore.
- "can't adapt" error message now includes full type information.
- Thank to Daniele Varrazzo (piro) psycopg2's source package now includes
  full documentation in HTML and plain text format.

Bug fixes:

- No loss of precision when using floats anymore.
- decimal.Decimal "nan" and "infinity" correctly converted to PostgreSQL
  numeric NaN values (note that PostgreSQL numeric type does not support
  infinity but just NaNs.)
- psycopg2.extensions now includes Binary.

It seems we're good citizens of the free software ecosystem and that big
big big companies and people ranting on the pgsql-hackers mailing list
we'll now not dislike us. *g* (See LICENSE file for the details.)


What's new in psycopg 2.0.13
^^^^^^^^^^^^^^^^^^^^^^^^^^^^

New features:

- Support for UUID arrays.
- It is now possible to build psycopg linking to a static libpq
  library.

Bug fixes:

- Fixed a deadlock related to using the same connection with
  multiple cursors from different threads.
- Builds again with MSVC.


What's new in psycopg 2.0.12
^^^^^^^^^^^^^^^^^^^^^^^^^^^^

New features:

- The connection object now has a reset() method that can be used to
  reset the connection to its default state.

Bug fixes:

- copy_to() and copy_from() now accept a much larger number of columns.
- Fixed PostgreSQL version detection.
- Fixed ZPsycopgDA version check.
- Fixed regression in ZPsycopgDA that made it behave wrongly when
  receiving serialization errors: now the query is re-issued as it
  should be by propagating the correct exception to Zope.
- Writing "large" large objects should now work.


What's new in psycopg 2.0.11
^^^^^^^^^^^^^^^^^^^^^^^^^^^^

New features:

- DictRow and RealDictRow now use less memory. If you inherit on them
  remember to set __slots__ for your new attributes or be prepare to
  go back to old memory usage.

Bug fixes:

- Fixed exception in setup.py.
- More robust detection of PostgreSQL development versions.
- Fixed exception in RealDictCursor, introduced in 2.0.10.


What's new in psycopg 2.0.10
^^^^^^^^^^^^^^^^^^^^^^^^^^^^

New features:

- A specialized type-caster that can parse time zones with seconds is
  now available. Note that after enabling it (see extras.py) "wrong"
  time zones will be parsed without raising an exception but the
  result will be rounded.
- DictCursor can be used as a named cursor.
- DictRow now implements more dict methods.
- The connection object now expose PostgreSQL server version as the
  .server_version attribute and the protocol version used as
  .protocol_version.
- The connection object has a .get_parameter_status() methods that
  can be used to obtain useful information from the server.

Bug fixes:

- None is now correctly always adapted to NULL.
- Two double memory free errors provoked by multithreading and
  garbage collection are now fixed.
- Fixed usage of internal Python code in the notice processor; this
  should fix segfaults when receiving a lot of notices in
  multithreaded programs.
- Should build again on MSVC and Solaris.
- Should build with development versions of PostgreSQL (ones with
  -devel version string.)
- Fixed some tests that failed even when psycopg was right.


What's new in psycopg 2.0.9
^^^^^^^^^^^^^^^^^^^^^^^^^^^

New features:

- "import psycopg2.extras" to get some support for handling times
  and timestamps with seconds in the time zone offset.
- DictCursors can now be used as named cursors.

Bug fixes:

- register_type() now accept an explicit None as its second parameter.
- psycopg2 should build again on MSVC and Solaris.


What's new in psycopg 2.0.9
^^^^^^^^^^^^^^^^^^^^^^^^^^^

New features:

- COPY TO/COPY FROM queries now can be of any size and psycopg will
  correctly quote separators.
- float values Inf and NaN are now correctly handled and can
  round-trip to the database.
- executemany() now return the numer of total INSERTed or UPDATEd
  rows. Note that, as it has always been, executemany() should not
  be used to execute multiple SELECT statements and while it will
  execute the statements without any problem, it will return the
  wrong value.
- copy_from() and copy_to() can now use quoted separators.
- "import psycopg2.extras" to get UUID support.

Bug fixes:

- register_type() now works on connection and cursor subclasses.
- fixed a memory leak when using lobjects.


What's new in psycopg 2.0.8
^^^^^^^^^^^^^^^^^^^^^^^^^^^

New features:

- The connection object now has a get_backend_pid() method that
  returns the current PostgreSQL connection backend process PID.
- The PostgreSQL large object API has been exposed through the
  Cursor.lobject() method.

Bug fixes:

- Some fixes to ZPsycopgDA have been merged from the Debian package.
- A memory leak was fixed in Cursor.executemany().
- A double free was fixed in pq_complete_error(), that caused crashes
  under some error conditions.


What's new in psycopg 2.0.7
^^^^^^^^^^^^^^^^^^^^^^^^^^^

Improved error handling:

- All instances of psycopg2.Error subclasses now have pgerror,
  pgcode and cursor attributes.  They will be set to None if no
  value is available.
- Exception classes are now chosen based on the SQLSTATE value from
  the result.  (#184)
- The commit() and rollback() methods now set the pgerror and pgcode
  attributes on exceptions. (#152)
- errors from commit() and rollback() are no longer considered
  fatal. (#194)
- If a disconnect is detected during execute(), an exception will be
  raised at that point rather than resulting in "ProgrammingError:
  no results to fetch" later on. (#186)

Better PostgreSQL compatibility:

- If the server uses standard_conforming_strings, perform
  appropriate quoting.
- BC dates are now handled if psycopg is compiled with mxDateTime
  support.  If using datetime, an appropriate ValueError is
  raised. (#203)

Other bug fixes:

- If multiple sub-interpreters are in use, do not share the Decimal
  type between them. (#192)
- Buffer objects obtained from psycopg are now accepted by psycopg
  too, without segfaulting. (#209)
- A few small changes were made to improve DB-API compatibility.
  All the dbapi20 tests now pass.

Miscellaneous:

- The PSYCOPG_DISPLAY_SIZE option is now off by default.  This means
  that display size will always be set to "None" in
  cursor.description.  Calculating the display size was expensive,
  and infrequently used so this should improve performance.
- New QueryCanceledError and TransactionRollbackError exceptions
  have been added to the psycopg2.extensions module.  They can be
  used to detect statement timeouts and deadlocks respectively.
- Cursor objects now have a "closed" attribute. (#164)
- If psycopg has been built with debug support, it is now necessary
  to set the PSYCOPG_DEBUG environment variable to turn on debug
  spew.


What's new in psycopg 2.0.6
^^^^^^^^^^^^^^^^^^^^^^^^^^^

Better support for PostgreSQL, Python and win32:

- full support for PostgreSQL 8.2, including NULLs in arrays
- support for almost all existing PostgreSQL encodings
- full list of PostgreSQL error codes available by importing the
  psycopg2.errorcodes module
- full support for Python 2.5 and 64 bit architectures
- better build support on win32 platform

Support for per-connection type-casters (used by ZPsycopgDA too, this
fixes a long standing bug that made different connections use a random
set of date/time type-casters instead of the configured one.)

Better management of times and dates both from Python and in Zope.

copy_to and copy_from now take an extra "columns" parameter.

Python tuples are now adapted to SQL sequences that can be used with
the "IN" operator by default if the psycopg2.extensions module is
imported (i.e., the SQL_IN adapter was moved from extras to extensions.)

Fixed some small buglets and build glitches:

- removed double mutex destroy
- removed all non-constant initializers
- fixed PyObject_HEAD declarations to avoid memory corruption
  on 64 bit architectures
- fixed several Python API calls to work on 64 bit architectures
- applied compatibility macros from PEP 353
- now using more than one argument format raise an error instead of
  a segfault


What's new in psycopg 2.0.5.1
^^^^^^^^^^^^^^^^^^^^^^^^^^^^^

* Now it really, really builds on MSVC and older gcc versions.

What's new in psycopg 2.0.5
^^^^^^^^^^^^^^^^^^^^^^^^^^^

* Fixed various buglets such as:

  - segfault when passing an empty string to Binary()
  - segfault on null queries
  - segfault and bad keyword naming in .executemany()
  - OperationalError in connection objects was always None

* Various changes to ZPsycopgDA to make it more zope2.9-ish.

* connect() now accept both integers and strings as port parameter

What's new in psycopg 2.0.4
^^^^^^^^^^^^^^^^^^^^^^^^^^^

* Fixed float conversion bug introduced in 2.0.3.

What's new in psycopg 2.0.3
^^^^^^^^^^^^^^^^^^^^^^^^^^^

* Fixed various buglets and a memory leak (see ChangeLog for details)

What's new in psycopg 2.0.2
^^^^^^^^^^^^^^^^^^^^^^^^^^^

* Fixed a bug in array typecasting that sometimes made psycopg forget about
  the last element in the array.

* Fixed some minor buglets in string memory allocations.

* Builds again with compilers different from gcc (#warning about PostgreSQL
  version is issued only if __GCC__ is defined.)

What's new in psycopg 2.0.1
^^^^^^^^^^^^^^^^^^^^^^^^^^^

* ZPsycopgDA now actually loads.

What's new in psycopg 2.0
-------------------------

* Fixed handle leak on win32.

* If available the new "safe" encoding functions of libpq are used.

* django and tinyerp people, please switch to psycopg 2 _without_
  using a psycopg 1 compatibility layer (this release was anticipated
  so that you all stop grumbling about psycopg 2 is still in beta.. :)

What's new in psycopg 2.0 beta 7
^^^^^^^^^^^^^^^^^^^^^^^^^^^^^^^^

* Ironed out last problems with times and date (should be quite solid now.)

* Fixed problems with some arrays.

* Slightly better ZPsycopgDA (no more double connection objects in the menu
  and other minor fixes.)

* ProgrammingError exceptions now have three extra attributes: .cursor
  (it is possible to access the query that caused the exception using
  error.cursor.query), .pgerror and .pgcode (PostgreSQL original error
  text and code.)

* The build system uses pg_config when available.

* Documentation in the doc/ directory! (With many kudos to piro.)

What's new in psycopg 2.0 beta 6
^^^^^^^^^^^^^^^^^^^^^^^^^^^^^^^^

* Support for named cursors.

* Safer parsing of time intervals.

* Better parsing of times and dates, no more locale problems.

* Should now play well with py2exe and similar tools.

* The "decimal" module is now used if available under Python 2.3.

What's new in psycopg 2.0 beta 5
^^^^^^^^^^^^^^^^^^^^^^^^^^^^^^^^

* Fixed all known bugs.

* The initial isolation level is now read from the server and
  .set_isolation_level() now takes values defined in psycopg2.extensions.

* .callproc() implemented as a SELECT of the given procedure.

* Better docstrings for a few functions/methods.

* Some time-related functions like psycopg2.TimeFromTicks() now take the
  local timezone into account. Also a tzinfo object (as per datetime module
  specifications) can be passed to the psycopg2.Time and psycopg2.Datetime
  constructors.

* All classes have been renamed to exist in the psycopg2._psycopg module,
  to fix problems with automatic documentation generators like epydoc.

* NOTIFY is correctly trapped.

What's new in psycopg 2.0 beta 4
^^^^^^^^^^^^^^^^^^^^^^^^^^^^^^^^

* psycopg module is now named psycopg2.

* No more segfaults when a UNICODE query can't be converted to the
  backend encoding.

* No more segfaults on empty queries.

* psycopg2.connect() now takes an integer for the port keyword parameter.

* "python setup.py bdist_rpm" now works.

* Fixed lots of small bugs, see ChangeLog for details.

What's new in psycopg 2.0 beta 3
^^^^^^^^^^^^^^^^^^^^^^^^^^^^^^^^

* ZPsycopgDA now works (except table browsing.)

* psycopg build again on Python 2.2.

What's new in psycopg 2.0 beta 2
^^^^^^^^^^^^^^^^^^^^^^^^^^^^^^^^

* Fixed ZPsycopgDA version check (ZPsycopgDA can now be imported in
  Zope.)

* psycopg.extras.DictRow works even after a new query on the generating
  cursor.

* Better setup.py for win32 (should build with MSCV or mingw.)

* Generic fixed and memory leaks plugs.

What's new in psycopg 2.0 beta 1
^^^^^^^^^^^^^^^^^^^^^^^^^^^^^^^^

* Officially in beta (i.e., no new features will be added.)

* Array support: list objects can be passed as bound variables and are
  correctly returned for array columns.

* Added the psycopg.psycopg1 compatibility module (if you want instant
  psycopg 1 compatibility just "from psycopg import psycopg1 as psycopg".)

* Complete support for BYTEA columns and buffer objects.

* Added error codes to error messages.

* The AsIs adapter is now exported by default (also Decimal objects are
  adapted using the AsIs adapter (when str() is called on them they
  already format themselves using the right precision and scale.)

* The connect() function now takes "connection_factory" instead of
  "factory" as keyword argument.

* New setup.py code to build on win32 using mingw and better error
  messages on missing datetime headers,

* Internal changes that allow much better user-defined type casters.

* A lot of bugfixes (binary, datetime, 64 bit arches, GIL, .executemany())

What's new in psycopg 1.99.13
^^^^^^^^^^^^^^^^^^^^^^^^^^^^^

* Added missing .executemany() method.

* Optimized type cast from PostgreSQL to Python (psycopg should be even
  faster than before.)

What's new in psycopg 1.99.12
^^^^^^^^^^^^^^^^^^^^^^^^^^^^^

* .rowcount should be ok and in sync with psycopg 1.

* Implemented the new COPY FROM/COPY TO code when connection to the
  backend using libpq protocol 3 (this also removes all asprintf calls:
  build on win32 works again.) A protocol 3-enabled psycopg *can*
  connect to an old protocol 2 database and will detect it and use the
  right code.

* getquoted() called for real by the mogrification code.

What's new in psycopg 1.99.11
^^^^^^^^^^^^^^^^^^^^^^^^^^^^^

* 'cursor' argument in .cursor() connection method renamed to
  'cursor_factory'.

* changed 'tuple_factory' cursor attribute name to 'row_factory'.

* the .cursor attribute is gone and connections and cursors are properly
  gc-managed.

* fixes to the async core.

What's new in psycopg 1.99.10
^^^^^^^^^^^^^^^^^^^^^^^^^^^^^

* The adapt() function now fully supports the adaptation protocol
  described in PEP 246. Note that the adapters registry now is indexed
  by (type, protocol) and not by type alone. Change your adapters
  accordingly.

* More configuration options moved from setup.py to setup.cfg.

* Fixed two memory leaks: one in cursor deallocation and one in row
  fetching (.fetchXXX() methods.)

What's new in psycopg 1.99.9
^^^^^^^^^^^^^^^^^^^^^^^^^^^^

* Added simple pooling code (psycopg.pool module).

* Added DECIMAL typecaster to convert postgresql DECIMAL and NUMERIC
  types (i.e, all types with an OID of NUMERICOID.) Note that the
  DECIMAL typecaster does not set scale and precision on the created
  objects but uses Python defaults.

* ZPsycopgDA back in and working using the new pooling code.

* Isn't that enough? :)

What's new in psycopg 1.99.8
^^^^^^^^^^^^^^^^^^^^^^^^^^^^

* added support for UNICODE queries.
* added UNICODE typecaster; to activate it just do::

      psycopg.extensions.register_type(psycopg.extensions.UNICODE)

  Note that the UNICODE typecaster override the STRING one, so it is
  not activated by default.

* cursors now really support the iterator protocol.
* solved the rounding errors in time conversions.
* now cursors support .fileno() and .isready() methods, to be used in
  select() calls.
* .copy_from() and .copy_in() methods are back in (still using the old
  protocol, will be updated to use new one in next release.)
* fixed memory corruption bug reported on win32 platform.

What's new in psycopg 1.99.7
^^^^^^^^^^^^^^^^^^^^^^^^^^^^

* added support for tuple factories in cursor objects (removed factory
  argument in favor of a .tuple_factory attribute on the cursor object);
  see the new module psycopg.extras for a cursor (DictCursor) that
  return rows as objects that support indexing both by position and
  column name.
* added support for tzinfo objects in datetime.timestamp objects: the
  PostgreSQL type "timestamp with time zone" is converted to
  datetime.timestamp with a FixedOffsetTimezone initialized as necessary.

What's new in psycopg 1.99.6
^^^^^^^^^^^^^^^^^^^^^^^^^^^^

* sslmode parameter from 1.1.x
* various datetime conversion improvements.
* now psycopg should compile without mx or without native datetime
  (not both, obviously.)
* included various win32/MSVC fixes (pthread.h changes, winsock2
  library, include path in setup.py, etc.)
* ported interval fixes from 1.1.14/1.1.15.
* the last query executed by a cursor is now available in the
  .query attribute.
* conversion of unicode strings to backend encoding now uses a table
  (that still need to be filled.)
* cursors now have a .mogrify() method that return the query string
  instead of executing it.
* connection objects now have a .dsn read-only attribute that holds the
  connection string.
* moved psycopg C module to _psycopg and made psycopg a python module:
  this allows for a neat separation of DBAPI-2.0 functionality and psycopg
  extensions; the psycopg namespace will be also used to provide
  python-only extensions (like the pooling code, some ZPsycopgDA support
  functions and the like.)

What's new in psycopg 1.99.3
^^^^^^^^^^^^^^^^^^^^^^^^^^^^

* added support for python 2.3 datetime types (both ways) and made datetime
  the default set of typecasters when available.
* added example: dt.py.

What's new in psycopg 1.99.3
^^^^^^^^^^^^^^^^^^^^^^^^^^^^

* initial working support for unicode bound variables: UTF-8 and latin-1
  backend encodings are natively supported (and the encoding.py example even
  works!)
* added .set_client_encoding() method on the connection object.
* added examples: encoding.py, binary.py, lastrowid.py.

What's new in psycopg 1.99.2
^^^^^^^^^^^^^^^^^^^^^^^^^^^^

* better typecasting:

  - DateTimeDelta used for postgresql TIME (merge from 1.1)
  - BYTEA now is converted to a real buffer object, not to a string

* buffer objects are now adapted into Binary objects automatically.
* ported scroll method from 1.1 (DBAPI-2.0 extension for cursors)
* initial support for some DBAPI-2.0 extensions:

  - .rownumber attribute for cursors
  - .connection attribute for cursors
  - .next() and .__iter__() methods to have cursors support the iterator
    protocol
  - all exception objects are exported to the connection object

What's new in psycopg 1.99.1
^^^^^^^^^^^^^^^^^^^^^^^^^^^^

* implemented microprotocols to adapt arbitrary types to the interface used by
  psycopg to bind variables in execute;

* moved qstring, pboolean and mxdatetime to the new adapter layout (binary is
  still missing; python 2.3 datetime needs to be written).


What's new in psycopg 1.99.0
^^^^^^^^^^^^^^^^^^^^^^^^^^^^

* reorganized the whole source tree;

* async core is in place;

* splitted QuotedString objects from mx stuff;

* dropped autotools and moved to pythonic setup.py (needs work.)<|MERGE_RESOLUTION|>--- conflicted
+++ resolved
@@ -4,19 +4,16 @@
 What's new in psycopg 2.8.4
 ^^^^^^^^^^^^^^^^^^^^^^^^^^^
 
+- Fixed building with Python 3.8 (:ticket:`#854`).
 - Don't swallow keyboard interrupts on connect when a password is specified
   in the connection string (:ticket:`#898`).
-<<<<<<< HEAD
 - Don't advance replication cursor when the message wasn't confirmed
   (:ticket:`#940`).
+- Fixed inclusion of ``time.h`` on linux (:ticket:`#951`).
 - Fixed int overflow for large values in `~psycopg2.extensions.Column.table_oid`
-  and `~psycopg2.extensions.Column.type_code` (:ticket:`961`).
-- Fixed building with Python 3.8 (:ticket:`854`).
+  and `~psycopg2.extensions.Column.type_code` (:ticket:`#961`).
 - `~psycopg2.errorcodes` map and `~psycopg2.errors` classes updated to
   PostgreSQL 12.
-=======
-- Fixed inclusion of ``time.h`` on linux (:ticket:`#951`).
->>>>>>> eb893e65
 
 
 What's new in psycopg 2.8.3
