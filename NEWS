--- conflicted
+++ resolved
@@ -4,15 +4,11 @@
 What's new in psycopg 2.9
 -------------------------
 
-<<<<<<< HEAD
 - Dropped support for Python 2.7, 3.4, 3.5 (:tickets:#1198, #1000, #1197).
-=======
-- Dropped support for Python 3.4, 3.5 (:tickets:#1000, #1197).
 - Reclassified SQLSTATE connection exceptions (08XXX) as
   `~psycopg2.errors.OperationalError` (subclass of previously used
   `~psycopg2.errors.DatabaseError`) (:ticket:`#1148`).
 
->>>>>>> e85ef229
 
 What's new in psycopg 2.8.6
 ^^^^^^^^^^^^^^^^^^^^^^^^^^^
