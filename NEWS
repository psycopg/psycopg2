What's new in psycopg 2.4.4
---------------------------

  - 'register_composite()' also works with the types implicitly defined
    after a table row, not only with the ones created by 'CREATE TYPE'.
  - Values for the isolation level symbolic constants restored to what
    they were before release 2.4.2 to avoid breaking apps using the
    values instead of the constants.
  - Named DictCursor/RealDictCursor honour itersize (ticket #80).
<<<<<<< HEAD
  - Fixed rollback on error on Zope (ticket #73).
=======
  - Raise 'DatabaseError' instead of 'Error' with empty libpq errors,
    consistently with other disconnection-related errors: regression
    introduced in release 2.4.1 (ticket #82).
>>>>>>> 2af56322


What's new in psycopg 2.4.3
---------------------------

  - connect() supports all the keyword arguments supported by the
    database
  - Added 'new_array_type()' function for easy creation of array
    typecasters.
  - Added support for arrays of hstores and composite types (ticket #66).
  - Fixed segfault in case of transaction started with connection lost
    (and possibly other events).
  - Fixed adaptation of Decimal type in sub-interpreters, such as in
    certain mod_wsgi configurations (ticket #52).
  - Rollback connections in transaction or in error before putting them
    back into a pool. Also discard broken connections (ticket #62).
  - Lazy import of the slow uuid module, thanks to Marko Kreen.
  - Fixed NamedTupleCursor.executemany() (ticket #65).
  - Fixed --static-libpq setup option (ticket #64).
  - Fixed interaction between RealDictCursor and named cursors
    (ticket #67).
  - Dropped limit on the columns length in COPY operations (ticket #68).
  - Fixed reference leak with arguments referenced more than once
    in queries (ticket #81).
  - Fixed typecasting of arrays containing consecutive backslashes.
  - 'errorcodes' map updated to PostgreSQL 9.1.


What's new in psycopg 2.4.2
---------------------------

  - Added 'set_session()' method and 'autocommit' property to the
    connection. Added support for read-only sessions and, for PostgreSQL
    9.1, for the "repeatable read" isolation level and the "deferrable"
    transaction property.
  - Psycopg doesn't execute queries at connection time to find the
    default isolation level.
  - Fixed bug with multithread code potentially causing loss of sync
    with the server communication or lock of the client (ticket #55).
  - Don't fail import if mx.DateTime module can't be found, even if its
    support was built (ticket #53).
  - Fixed escape for negative numbers prefixed by minus operator
    (ticket #57).
  - Fixed refcount issue during copy.  Reported and fixed by Dave
    Malcolm (ticket #58, Red Hat Bug 711095).
  - Trying to execute concurrent operations on the same connection
    through concurrent green thread results in an error instead of a
    deadlock.
  - Fixed detection of pg_config on Window. Report and fix, plus some
    long needed setup.py cleanup by Steve Lacy: thanks!


What's new in psycopg 2.4.1
---------------------------

  - Use own parser for bytea output, not requiring anymore the libpq 9.0
    to parse the hex format.
  - Don't fail connection if the client encoding is a non-normalized
    variant. Issue reported by Peter Eisentraut.
  - Correctly detect an empty query sent to the backend (ticket #46).
  - Fixed a SystemError clobbering libpq errors raised without SQLSTATE.
    Bug vivisectioned by Eric Snow.
  - Fixed interaction between NamedTuple and server-side cursors.
  - Allow to specify --static-libpq on setup.py command line instead of
    just in 'setup.cfg'. Patch provided by Matthew Ryan (ticket #48).


What's new in psycopg 2.4
-------------------------

* New features and changes:

  - Added support for Python 3.1 and 3.2. The conversion has also
    brought several improvements:

    - Added 'b' and 't' mode to large objects: write can deal with both
      bytes strings and unicode; read can return either bytes strings
      or decoded unicode.
    - COPY sends Unicode data to files implementing 'io.TextIOBase'.
    - Improved PostgreSQL-Python encodings mapping.
    - Added a few missing encodings: EUC_CN, EUC_JIS_2004, ISO885910,
      ISO885916, LATIN10, SHIFT_JIS_2004.
    - Dropped repeated dictionary lookups with unicode query/parameters.

  - Improvements to the named cusors:

    - More efficient iteration on named cursors, fetching 'itersize'
      records at time from the backend.
    - The named cursors name can be an invalid identifier.

  - Improvements in data handling:

    - Added 'register_composite()' function to cast PostgreSQL
      composite types into Python tuples/namedtuples.
    - Adapt types 'bytearray' (from Python 2.6), 'memoryview' (from
      Python 2.7) and other objects implementing the "Revised Buffer
      Protocol" to 'bytea' data type.
    - The 'hstore' adapter can work even when the data type is not
      installed in the 'public' namespace.
    - Raise a clean exception instead of returning bad data when
      receiving bytea in 'hex' format and the client libpq can't parse
      them.
    - Empty lists correctly roundtrip Python -> PostgreSQL -> Python.

  - Other changes:

    - 'cursor.description' is provided as named tuples if available.
    - The build script refuses to guess values if 'pg_config' is not
      found.
    - Connections and cursors are weakly referenceable.

* Bug fixes:

  - Fixed adaptation of None in composite types (ticket #26). Bug
    report by Karsten Hilbert.
  - Fixed several reference leaks in less common code paths.
  - Fixed segfault when a large object is closed and its connection no
    more available.
  - Added missing icon to ZPsycopgDA package, not available in Zope
    2.12.9 (ticket #30). Bug report and patch by Pumukel.
  - Fixed conversion of negative infinity (ticket #40). Bug report and
    patch by Marti Raudsepp.


What's new in psycopg 2.3.2
---------------------------

  - Fixed segfault with middleware not passing DateStyle to the client
    (ticket #24). Bug report and patch by Marti Raudsepp.


What's new in psycopg 2.3.1
---------------------------

  - Fixed build problem on CentOS 5.5 x86_64 (ticket #23).


What's new in psycopg 2.3.0
---------------------------

psycopg 2.3 aims to expose some new features introduced in PostgreSQL 9.0.

* Main new features:

  - `dict` to `hstore` adapter and `hstore` to `dict` typecaster, using both
    9.0 and pre-9.0 syntax.
  - Two-phase commit protocol support as per DBAPI specification.
  - Support for payload in notifications received from the backed.
  - `namedtuple`-returning cursor.
  - Query execution cancel.

* Other features and changes:

  - Dropped support for protocol 2: Psycopg 2.3 can only connect to PostgreSQL
    servers with version at least 7.4.
  - Don't issue a query at every connection to detect the client encoding
    and to set the datestyle to ISO if it is already compatible with what
    expected.
  - `mogrify()` now supports unicode queries.
  - Subclasses of a type that can be adapted are adapted as the superclass.
  - `errorcodes` knows a couple of new codes introduced in PostgreSQL 9.0.
  - Dropped deprecated Psycopg "own quoting".
  - Never issue a ROLLBACK on close/GC. This behaviour was introduced as a bug
    in release 2.2, but trying to send a command while being destroyed has been
    considered not safe.

* Bug fixes:

  - Fixed use of `PQfreemem` instead of `free` in binary typecaster.
  - Fixed access to freed memory in `conn_get_isolation_level()`.
  - Fixed crash during Decimal adaptation with a few 2.5.x Python versions
    (ticket #7).
  - Fixed notices order (ticket #9).


What's new in psycopg 2.2.2
---------------------------

* Bux fixes:

  - the call to logging.basicConfig() in pool.py has been dropped: it was
    messing with some projects using logging (and a library should not
    initialize the logging system anyway.)
  - psycopg now correctly handles time zones with seconds in the UTC offset.
    The old register_tstz_w_secs() function is deprecated and will raise a
    warning if called.
  - Exceptions raised by the column iterator are propagated.
  - Exceptions raised by executemany() interators are propagated.


What's new in psycopg 2.2.1
---------------------------

* Bux fixes:

  - psycopg now builds again on MS Windows.


What's new in psycopg 2.2.0
---------------------------

This is the first release of the new 2.2 series, supporting not just one but
two different ways of executing asynchronous queries, thanks to Jan and Daniele
(with a little help from me and others, but they did 99% of the work so they
deserve their names here in the news.)

psycopg now supports both classic select() loops and "green" coroutine
libraries. It is all in the documentation, so just point your browser to
doc/html/advanced.html.

* Other new features:

  - truncate() method for lobjects.
  - COPY functions are now a little bit faster.
  - All builtin PostgreSQL to Python typecasters are now available from the
    psycopg2.extensions module.
  - Notifications from the backend are now available right after the execute()
    call (before client code needed to call isbusy() to ensure NOTIFY
    reception.)
  - Better timezone support.
  - Lots of documentation updates.

* Bug fixes:

  - Fixed some gc/refcounting problems.
  - Fixed reference leak in NOTIFY reception.
  - Fixed problem with PostgreSQL not casting string literals to the correct
    types in some situations: psycopg now add an explicit cast to dates, times
    and bytea representations.
  - Fixed TimestampFromTicks() and TimeFromTicks() for seconds >= 59.5.
  - Fixed spurious exception raised when calling C typecasters from Python
    ones.


What's new in psycopg 2.0.14
----------------------------

* New features:
  - Support for adapting tuples to PostgreSQL arrays is now enabled by
    default and does not require importing psycopg2.extensions anymore.
  - "can't adapt" error message now includes full type information.
  - Thank to Daniele Varrazzo (piro) psycopg2's source package now includes
    full documentation in HTML and plain text format.

* Bug fixes:
  - No loss of precision when using floats anymore.
  - decimal.Decimal "nan" and "infinity" correctly converted to PostgreSQL
    numeric NaN values (note that PostgreSQL numeric type does not support
    infinity but just NaNs.)
  - psycopg2.extensions now includes Binary.

* It seems we're good citizens of the free software ecosystem and that big
  big big companies and people ranting on the pgsql-hackers mailing list
  we'll now not dislike us. *g* (See LICENSE file for the details.)


What's new in psycopg 2.0.13
----------------------------

* New features:
  - Support for UUID arrays.
  - It is now possible to build psycopg linking to a static libpq
    library.

* Bug fixes:
  - Fixed a deadlock related to using the same connection with
    multiple cursors from different threads.
  - Builds again with MSVC.


What's new in psycopg 2.0.12
----------------------------

* New features:
  - The connection object now has a reset() method that can be used to
    reset the connection to its default state.

* Bug fixes:
  - copy_to() and copy_from() now accept a much larger number of columns.
  - Fixed PostgreSQL version detection.
  - Fixed ZPsycopgDA version check.
  - Fixed regression in ZPsycopgDA that made it behave wrongly when
    receiving serialization errors: now the query is re-issued as it
    should be by propagating the correct exception to Zope.
  - Writing "large" large objects should now work.


What's new in psycopg 2.0.11
----------------------------

* New features:
  - DictRow and RealDictRow now use less memory. If you inherit on them
    remember to set __slots__ for your new attributes or be prepare to
    go back to old memory usage.

* Bug fixes:
  - Fixed exeception in setup.py.
  - More robust detection of PostgreSQL development versions.
  - Fixed exception in RealDictCursor, introduced in 2.0.10.


What's new in psycopg 2.0.10
----------------------------

* New features:
  - A specialized type-caster that can parse time zones with seconds is
    now available. Note that after enabling it (see extras.py) "wrong"
    time zones will be parsed without raising an exception but the
    result will be rounded.
  - DictCursor can be used as a named cursor.
  - DictRow now implements more dict methods.
  - The connection object now expose PostgreSQL server version as the
    .server_version attribute and the protocol version used as
    .protocol_version.
  - The connection object has a .get_parameter_status() methods that
    can be used to obtain useful information from the server.

* Bug fixes:
  - None is now correctly always adapted to NULL.
  - Two double memory free errors provoked by multithreading and
    garbage collection are now fixed.
  - Fixed usage of internal Python code in the notice processor; this
    should fix segfaults when receiving a lot of notices in
    multithreaded programs.
  - Should build again on MSVC and Solaris.
  - Should build with development versions of PostgreSQL (ones with
    -devel version string.)
  - Fixed some tests that failed even when psycopg was right.


What's new in psycopg 2.0.9
---------------------------

* New features:
  - "import psycopg2.extras" to get some support for handling times
    and timestamps with seconds in the time zone offset.
  - DictCursors can now be used as named cursors.
  
* Bug fixes:
  - register_type() now accept an explicit None as its second parameter.
  - psycopg2 should build again on MSVC and Solaris.


What's new in psycopg 2.0.9
---------------------------

* New features:
  - COPY TO/COPY FROM queries now can be of any size and psycopg will
    correctly quote separators.
  - float values Inf and NaN are now correctly handled and can
    round-trip to the database.
  - executemany() now return the numer of total INSERTed or UPDATEd
    rows. Note that, as it has always been, executemany() should not
    be used to execute multiple SELECT statements and while it will
    execute the statements without any problem, it will return the
    wrong value.
  - copy_from() and copy_to() can now use quoted separators.
  - "import psycopg2.extras" to get UUID support.
  
* Bug fixes:
  - register_type() now works on connection and cursor subclasses.
  - fixed a memory leak when using lobjects.
  

What's new in psycopg 2.0.8
---------------------------

* New features:
  - The connection object now has a get_backend_pid() method that
    returns the current PostgreSQL connection backend process PID.
  - The PostgreSQL large object API has been exposed through the
    Cursor.lobject() method.

* Bug fixes:
  - Some fixes to ZPsycopgDA have been merged from the Debian package.
  - A memory leak was fixed in Cursor.executemany().
  - A double free was fixed in pq_complete_error(), that caused crashes
    under some error conditions.

What's new in psycopg 2.0.7
---------------------------

* Improved error handling:
  - All instances of psycopg2.Error subclasses now have pgerror,
    pgcode and cursor attributes.  They will be set to None if no
    value is available.
  - Exception classes are now chosen based on the SQLSTATE value from
    the result.  (#184)
  - The commit() and rollback() methods now set the pgerror and pgcode
    attributes on exceptions. (#152)
  - errors from commit() and rollback() are no longer considered
    fatal. (#194)
  - If a disconnect is detected during execute(), an exception will be
    raised at that point rather than resulting in "ProgrammingError:
    no results to fetch" later on. (#186)

* Better PostgreSQL compatibility:
  - If the server uses standard_conforming_strings, perform
    appropriate quoting.
  - BC dates are now handled if psycopg is compiled with mxDateTime
    support.  If using datetime, an appropriate ValueError is
    raised. (#203)

* Other bug fixes:
  - If multiple sub-interpreters are in use, do not share the Decimal
    type between them. (#192)
  - Buffer objects obtained from psycopg are now accepted by psycopg
    too, without segfaulting. (#209)
  - A few small changes were made to improve DB-API compatibility.
    All the dbapi20 tests now pass.

* Miscellaneous:
  - The PSYCOPG_DISPLAY_SIZE option is now off by default.  This means
    that display size will always be set to "None" in
    cursor.description.  Calculating the display size was expensive,
    and infrequently used so this should improve performance.
  - New QueryCanceledError and TransactionRollbackError exceptions
    have been added to the psycopg2.extensions module.  They can be
    used to detect statement timeouts and deadlocks respectively.
  - Cursor objects now have a "closed" attribute. (#164)
  - If psycopg has been built with debug support, it is now necessary
    to set the PSYCOPG_DEBUG environment variable to turn on debug
    spew.

What's new in psycopg 2.0.6
---------------------------

* Better support for PostgreSQL, Python and win32:
  - full support for PostgreSQL 8.2, including NULLs in arrays
  - support for almost all existing PostgreSQL encodings
  - full list of PostgreSQL error codes available by importing the
    psycopg2.errorcodes module
  - full support for Python 2.5 and 64 bit architectures
  - better build support on win32 platform

* Support for per-connection type-casters (used by ZPsycopgDA too, this
  fixes a long standing bug that made different connections use a random
  set of date/time type-casters instead of the configured one.)

* Better management of times and dates both from Python and in Zope.

* copy_to and copy_from now take an extra "columns" parameter.

* Python tuples are now adapted to SQL sequences that can be used with
  the "IN" operator by default if the psycopg2.extensions module is
  imported (i.e., the SQL_IN adapter was moved from extras to extensions.)

* Fixed some small buglets and build glitches:
  - removed double mutex destroy
  - removed all non-constant initializers
  - fixed PyObject_HEAD declarations to avoid memory corruption
    on 64 bit architectures
  - fixed several Python API calls to work on 64 bit architectures
  - applied compatibility macros from PEP 353
  - now using more than one argument format raise an error instead of
    a segfault

What's new in psycopg 2.0.5.1
­----------------------------

* Now it really, really builds on MSVC and older gcc versions.

What's new in psycopg 2.0.5
­--------------------------

* Fixed various buglets such as:
  - segfault when passing an empty string to Binary()
  - segfault on null queries
  - segfault and bad keyword naming in .executemany()
  - OperationalError in connection objects was always None

* Various changes to ZPsycopgDA to make it more zope2.9-ish.

* connect() now accept both integers and strings as port parameter

What's new in psycopg 2.0.4
---------------------------

* Fixed float conversion bug introduced in 2.0.3.

What's new in psycopg 2.0.3
---------------------------

* Fixed various buglets and a memory leak (see ChangeLog for details)

What's new in psycopg 2.0.2
---------------------------

* Fixed a bug in array typecasting that sometimes made psycopg forget about
  the last element in the array.

* Fixed some minor buglets in string memory allocations.

* Builds again with compilers different from gcc (#warning about PostgreSQL
  version is issued only if __GCC__ is defined.)

What's new in psycopg 2.0.1
---------------------------

* ZPsycopgDA now actually loads.

What's new in psycopg 2.0
-------------------------

* Fixed handle leak on win32.

* If available the new "safe" encoding functions of libpq are used.

* django and tinyerp people, please switch to psycopg 2 _without_
  using a psycopg 1 compatibility layer (this release was anticipated
  so that you all stop grumbling about psycopg 2 is still in beta.. :)

What's new in psycopg 2.0 beta 7
--------------------------------

* Ironed out last problems with times and date (should be quite solid now.)

* Fixed problems with some arrays.

* Slightly better ZPsycopgDA (no more double connection objects in the menu
  and other minor fixes.)
  
* ProgrammingError exceptions now have three extra attributes: .cursor
  (it is possible to access the query that caused the exception using
  error.cursor.query), .pgerror and .pgcode (PostgreSQL original error
  text and code.)
  
* The build system uses pg_config when available.
   
* Documentation in the doc/ directory! (With many kudos to piro.)

What's new in psycopg 2.0 beta 6
--------------------------------

* Support for named cursors (see examples/fetch.py).

* Safer parsing of time intervals.

* Better parsing of times and dates, no more locale problems.

* Should now play well with py2exe and similar tools.

* The "decimal" module is now used if available under Python 2.3.

What's new in psycopg 2.0 beta 5
--------------------------------

* Fixed all known bugs.

* The initial isolation level is now read from the server and
  .set_isolation_level() now takes values defined in psycopg2.extensions.
  
* .callproc() implemented as a SELECT of the given procedure.

* Better docstrings for a few functions/methods.

* Some time-related functions like psycopg2.TimeFromTicks() now take the
  local timezone into account. Also a tzinfo object (as per datetime module
  specifications) can be passed to the psycopg2.Time and psycopg2.Datetime
  constructors.
  
* All classes have been renamed to exist in the psycopg2._psycopg module,
  to fix problems with automatic documentation generators like epydoc.
  
* NOTIFY is correctly trapped (see examples/notify.py for example code.)

What's new in psycopg 2.0 beta 4
--------------------------------

* psycopg module is now named psycopg2.

* No more segfaults when a UNICODE query can't be converted to the
  backend encoding.
  
* No more segfaults on empty queries.

* psycopg2.connect() now takes an integer for the port keyword parameter.

* "python setup.py bdist_rpm" now works.

* Fixed lots of small bugs, see ChangeLog for details.

What's new in psycopg 2.0 beta 3
--------------------------------

* ZPsycopgDA now works (except table browsing.)

* psycopg build again on Python 2.2.

What's new in psycopg 2.0 beta 2
--------------------------------

* Fixed ZPsycopgDA version check (ZPsycopgDA can now be imported in
  Zope.)

* psycopg.extras.DictRow works even after a new query on the generating
  cursor.

* Better setup.py for win32 (should build with MSCV or mingw.)

* Generic fixed and memory leaks plugs.

What's new in psycopg 2.0 beta 1
--------------------------------

* Officially in beta (i.e., no new features will be added.)

* Array support: list objects can be passed as bound variables and are
  correctly returned for array columns.

* Added the psycopg.psycopg1 compatibility module (if you want instant
  psycopg 1 compatibility just "from psycopg import psycopg1 as psycopg".)

* Complete support for BYTEA columns and buffer objects.

* Added error codes to error messages.

* The AsIs adapter is now exported by default (also Decimal objects are
  adapted using the AsIs adapter (when str() is called on them they
  already format themselves using the right precision and scale.)

* The connect() function now takes "connection_factory" instead of
  "factory" as keyword argument.

* New setup.py code to build on win32 using mingw and better error
  messages on missing datetime headers,

* Internal changes that allow much better user-defined type casters.

* A lot of bugfixes (binary, datetime, 64 bit arches, GIL, .executemany())
 
What's new in psycopg 1.99.13
-----------------------------

* Added missing .executemany() method.

* Optimized type cast from PostgreSQL to Python (psycopg should be even
  faster than before.)

What's new in psycopg 1.99.12
-----------------------------

* .rowcount should be ok and in sync with psycopg 1.

* Implemented the new COPY FROM/COPY TO code when connection to the
  backend using libpq protocol 3 (this also removes all asprintf calls:
  build on win32 works again.) A protocol 3-enabled psycopg *can*
  connect to an old protocol 2 database and will detect it and use the
  right code.

* getquoted() called for real by the mogrification code.

What's new in psycopg 1.99.11
-----------------------------

* 'cursor' argument in .cursor() connection method renamed to 
  'cursor_factory'.

* changed 'tuple_factory' cursor attribute name to 'row_factory'.

* the .cursor attribute is gone and connections and cursors are propely
  gc-managed.

* fixes to the async core.

What's new in psycopg 1.99.10
-----------------------------

* The adapt() function now fully supports the adaptation protocol
  described in PEP 246. Note that the adapters registry now is indexed
  by (type, protocol) and not by type alone. Change your adapters
  accordingly.

* More configuration options moved from setup.py to setup.cfg.

* Fixed two memory leaks: one in cursor deallocation and one in row
  fetching (.fetchXXX() methods.)

What's new in psycopg 1.99.9
----------------------------

* Added simple pooling code (psycopg.pool module); see the reworked
  examples/threads.py for example code.

* Added DECIMAL typecaster to convert postgresql DECIMAL and NUMERIC
  types (i.e, all types with an OID of NUMERICOID.) Note that the
  DECIMAL typecaster does not set scale and precision on the created
  objects but uses Python defaults.

* ZPsycopgDA back in and working using the new pooling code.

* Isn't that enough? :)

What's new in psycopg 1.99.8
----------------------------

* added support for UNICODE queries.

* added UNICODE typecaster; to activate it just do:
    
    psycopg.extensions.register_type(psycopg.extensions.UNICODE)
  
  Note that the UNICODE typecaster override the STRING one, so it is
  not activated by default.

* cursors now really support the iterator protocol.

* solved the rounding errors in time conversions.

* now cursors support .fileno() and .isready() methods, to be used in
  select() calls.

* .copy_from() and .copy_in() methods are back in (still using the old
  protocol, will be updated to use new one in next releasae.)

* fixed memory corruption bug reported on win32 platform.

What's new in psycopg 1.99.7
----------------------------

* added support for tuple factories in cursor objects (removed factory
  argument in favor of a .tuple_factory attribute on the cursor object);
  see the new module psycopg.extras for a cursor (DictCursor) that
  return rows as objects that support indexing both by position and
  column name.

* added support for tzinfo objects in datetime.timestamp objects: the
  PostgreSQL type "timestamp with time zone" is converted to 
  datetime.timestamp with a FixedOffsetTimezone initialized as necessary.

What's new in psycopg 1.99.6
----------------------------

* sslmode parameter from 1.1.x

* various datetime conversion improvements.

* now psycopg should compile without mx or without native datetime
  (not both, obviously.)

* included various win32/MSVC fixes (pthread.h changes, winsock2
  library, include path in setup.py, etc.)

* ported interval fixes from 1.1.14/1.1.15.

* the last query executed by a cursor is now available in the
  .query attribute.

* conversion of unicode strings to backend encoding now uses a table
  (that still need to be filled.)

* cursors now have a .mogrify() method that return the query string
  instead of executing it.

* connection objects now have a .dsn read-only attribute that holds the
  connection string.

* moved psycopg C module to _psycopg and made psycopg a python module:
  this allows for a neat separation of DBAPI-2.0 functionality and psycopg
  extensions; the psycopg namespace will be also used to provide
  python-only extensions (like the pooling code, some ZPsycopgDA support
  functions and the like.)

What's new in psycopg 1.99.3
----------------------------

* added support for python 2.3 datetime types (both ways) and made datetime
  the default set of typecasters when available.

* added example: dt.py.

What's new in psycopg 1.99.3
----------------------------

* initial working support for unicode bound variables: UTF-8 and latin-1
  backend encodings are natively supported (and the encoding.py example even
  works!)

* added .set_client_encoding() method on the connection object.

* added examples: encoding.py, binary.py, lastrowid.py.

What's new in psycopg 1.99.2
----------------------------

* better typecasting:
  - DateTimeDelta used for postgresql TIME (merge from 1.1)
  - BYTEA now is converted to a real buffer object, not to a string

* buffer objects are now adapted into Binary objects automatically.

* ported scroll method from 1.1 (DBAPI-2.0 extension for cursors)

* initial support for some DBAPI-2.0 extensions:
  - .rownumber attribute for cursors
  - .connection attribute for cursors
  - .next() and .__iter__() methods to have cursors support the iterator
    protocol
  - all exception objects are exported to the connection object

What's new in psycopg 1.99.1
----------------------------

* implemented microprotocols to adapt arbitrary types to the interface used by
  psycopg to bind variables in execute;

* moved qstring, pboolean and mxdatetime to the new adapter layout (binary is
  still missing; python 2.3 datetime needs to be written).


What's new in psycopg 1.99.0
----------------------------

* reorganized the whole source tree;

* async core is in place;

* splitted QuotedString objects from mx stuff;

* dropped autotools and moved to pythonic setup.py (needs work.)<|MERGE_RESOLUTION|>--- conflicted
+++ resolved
@@ -7,13 +7,10 @@
     they were before release 2.4.2 to avoid breaking apps using the
     values instead of the constants.
   - Named DictCursor/RealDictCursor honour itersize (ticket #80).
-<<<<<<< HEAD
   - Fixed rollback on error on Zope (ticket #73).
-=======
   - Raise 'DatabaseError' instead of 'Error' with empty libpq errors,
     consistently with other disconnection-related errors: regression
     introduced in release 2.4.1 (ticket #82).
->>>>>>> 2af56322
 
 
 What's new in psycopg 2.4.3
