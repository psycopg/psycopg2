Current release
---------------

<<<<<<< HEAD
What's new in psycopg 2.9
-------------------------

- Dropped support for Python 3.4, 3.5 (:tickets:#1000, #1197).
=======
What's new in psycopg 2.9.0
^^^^^^^^^^^^^^^^^^^^^^^^^^^

- Reclassified SQLSTATE connection exceptions (08XXX) as
  `~psycopg2.errors.OperationalError`, conforming better to
  PEP 249.  This error is a subclass of previously used
  `~psycopg2.errors.DatabaseError`.

>>>>>>> cdca0a20

What's new in psycopg 2.8.6
^^^^^^^^^^^^^^^^^^^^^^^^^^^

- Fixed memory leak changing connection encoding to the current one
  (:ticket:`#1101`).
- Fixed search of mxDateTime headers in virtualenvs (:ticket:`#996`).
- Added missing values from errorcodes (:ticket:`#1133`).
- `cursor.query` reports the query of the last :sql:`COPY` opearation too
  (:ticket:`#1141`).
- `~psycopg2.errorcodes` map and `~psycopg2.errors` classes updated to
  PostgreSQL 13.
- Added wheel packages for ARM architecture (:ticket:`#1125`).
- Wheel package compiled against OpenSSL 1.1.1g.


What's new in psycopg 2.8.5
^^^^^^^^^^^^^^^^^^^^^^^^^^^

- Fixed use of `!connection_factory` and `!cursor_factory` together
  (:ticket:`#1019`).
- Added support for `~logging.LoggerAdapter` in
  `~psycopg2.extras.LoggingConnection` (:ticket:`#1026`).
- `~psycopg2.extensions.Column` objects in `cursor.description` can be sliced
  (:ticket:`#1034`).
- Added AIX support (:ticket:`#1061`).
- Fixed `~copy.copy()` of `~psycopg2.extras.DictCursor` rows (:ticket:`#1073`).


What's new in psycopg 2.8.4
^^^^^^^^^^^^^^^^^^^^^^^^^^^

- Fixed building with Python 3.8 (:ticket:`#854`).
- Don't swallow keyboard interrupts on connect when a password is specified
  in the connection string (:ticket:`#898`).
- Don't advance replication cursor when the message wasn't confirmed
  (:ticket:`#940`).
- Fixed inclusion of ``time.h`` on linux (:ticket:`#951`).
- Fixed int overflow for large values in `~psycopg2.extensions.Column.table_oid`
  and `~psycopg2.extensions.Column.type_code` (:ticket:`#961`).
- `~psycopg2.errorcodes` map and `~psycopg2.errors` classes updated to
  PostgreSQL 12.
- Wheel package compiled against OpenSSL 1.1.1d and PostgreSQL at least 11.4.


What's new in psycopg 2.8.3
^^^^^^^^^^^^^^^^^^^^^^^^^^^

- Added *interval_status* parameter to
  `~psycopg2.extras.ReplicationCursor.start_replication()` method and other
  facilities to send automatic replication keepalives at periodic intervals
  (:ticket:`#913`).
- Fixed namedtuples caching introduced in 2.8 (:ticket:`#928`).


What's new in psycopg 2.8.2
^^^^^^^^^^^^^^^^^^^^^^^^^^^

- Fixed `~psycopg2.extras.RealDictCursor` when there are repeated columns
  (:ticket:`#884`).
- Binary packages built with openssl 1.1.1b. Should fix concurrency problems
  (:tickets:`#543, #836`).


What's new in psycopg 2.8.1
^^^^^^^^^^^^^^^^^^^^^^^^^^^

- Fixed `~psycopg2.extras.RealDictRow` modifiability (:ticket:`#886`).
- Fixed "there's no async cursor" error polling a connection with no cursor
  (:ticket:`#887`).


What's new in psycopg 2.8
-------------------------

New features:

- Added `~psycopg2.errors` module. Every PostgreSQL error is converted into
  a specific exception class (:ticket:`#682`).
- Added `~psycopg2.extensions.encrypt_password()` function (:ticket:`#576`).
- Added `~psycopg2.extensions.BYTES` adapter to manage databases with mixed
  encodings on Python 3 (:ticket:`#835`).
- Added `~psycopg2.extensions.Column.table_oid` and
  `~psycopg2.extensions.Column.table_column` attributes on `cursor.description`
  items (:ticket:`#661`).
- Added `connection.info` object to retrieve various PostgreSQL connection
  information (:ticket:`#726`).
- Added `~connection.get_native_connection()` to expose the raw ``PGconn``
  structure to C extensions via Capsule (:ticket:`#782`).
- Added `~connection.pgconn_ptr` and `~cursor.pgresult_ptr` to expose raw
  C structures to Python and interact with libpq via ctypes (:ticket:`#782`).
- `~psycopg2.sql.Identifier` can represent qualified names in SQL composition
  (:ticket:`#732`).
- Added `!ReplicationCursor`.\ `~psycopg2.extras.ReplicationCursor.wal_end`
  attribute (:ticket:`#800`).
- Added *fetch* parameter to `~psycopg2.extras.execute_values()` function
  (:ticket:`#813`).
- `!str()` on `~psycopg2.extras.Range` produces a human-readable representation
  (:ticket:`#773`).
- `~psycopg2.extras.DictCursor` and `~psycopg2.extras.RealDictCursor` rows
  maintain columns order (:ticket:`#177`).
- Added `~psycopg2.extensions.Diagnostics.severity_nonlocalized` attribute on
  the `~psycopg2.extensions.Diagnostics` object (:ticket:`#783`).
- More efficient `~psycopg2.extras.NamedTupleCursor` (:ticket:`#838`).

Bug fixes:

- Fixed connections occasionally broken by the unrelated use of the
  multiprocessing module (:ticket:`#829`).
- Fixed async communication blocking if results are returned in different
  chunks, e.g. with notices interspersed to the results (:ticket:`#856`).
- Fixed adaptation of numeric subclasses such as `~enum.IntEnum`
  (:ticket:`#591`).

Other changes:

- Dropped support for Python 2.6, 3.2, 3.3.
- Dropped `psycopg1` module.
- Dropped deprecated `!register_tstz_w_secs()` (was previously a no-op).
- Dropped deprecated `!PersistentConnectionPool`. This pool class was mostly
  designed to interact with Zope. Use `!ZPsycopgDA.pool` instead.
- Binary packages no longer installed by default. The 'psycopg2-binary'
  package must be used explicitly.
- Dropped `!PSYCOPG_DISPLAY_SIZE` build parameter.
- Dropped support for mxDateTime as the default date and time adapter.
  mxDatetime support continues to be available as an alternative to Python's
  builtin datetime.
- No longer use 2to3 during installation for Python 2 & 3 compatibility. All
  source files are now compatible with Python 2 & 3 as is.
- The `!psycopg2.test` package is no longer installed by ``python setup.py
  install``.
- Wheel package compiled against OpenSSL 1.0.2r and PostgreSQL 11.2 libpq.


What's new in psycopg 2.7.7
^^^^^^^^^^^^^^^^^^^^^^^^^^^

- Cleanup of the cursor results assignment code, which might have solved
  double free and inconsistencies in concurrent usage (:tickets:`#346, #384`).
- Wheel package compiled against OpenSSL 1.0.2q.


What's new in psycopg 2.7.6.1
^^^^^^^^^^^^^^^^^^^^^^^^^^^^^

- Fixed binary package broken on OS X 10.12 (:ticket:`#807`).
- Wheel package compiled against PostgreSQL 11.1 libpq.


What's new in psycopg 2.7.6
^^^^^^^^^^^^^^^^^^^^^^^^^^^

- Close named cursors if exist, even if `~cursor.execute()` wasn't called
  (:ticket:`#746`).
- Fixed building on modern FreeBSD versions with Python 3.7 (:ticket:`#755`).
- Fixed hang trying to :sql:`COPY` via `~cursor.execute()` in asynchronous
  connections (:ticket:`#781`).
- Fixed adaptation of arrays of empty arrays (:ticket:`#788`).
- Fixed segfault accessing the connection's `~connection.readonly` and
  `~connection.deferrable` attributes repeatedly (:ticket:`#790`).
- `~psycopg2.extras.execute_values()` accepts `~psycopg2.sql.Composable`
  objects (:ticket:`#794`).
- `~psycopg2.errorcodes` map updated to PostgreSQL 11.
- Wheel package compiled against PostgreSQL 10.5 libpq and OpenSSL 1.0.2p.


What's new in psycopg 2.7.5
^^^^^^^^^^^^^^^^^^^^^^^^^^^

- Allow non-ascii chars in namedtuple fields (regression introduced fixing
  :ticket:`#211`).
- Fixed adaptation of arrays of arrays of nulls (:ticket:`#325`).
- Fixed building on Solaris 11 and derivatives such as SmartOS and illumos
  (:ticket:`#677`).
- Maybe fixed building on MSYS2 (as reported in :ticket:`#658`).
- Allow string subclasses in connection and other places (:ticket:`#679`).
- Don't raise an exception closing an unused named cursor (:ticket:`#716`).
- Wheel package compiled against PostgreSQL 10.4 libpq and OpenSSL 1.0.2o.


What's new in psycopg 2.7.4
^^^^^^^^^^^^^^^^^^^^^^^^^^^

- Moving away from installing the wheel package by default.
  Packages installed from wheel raise a warning on import. Added package
  ``psycopg2-binary`` to install from wheel instead (:ticket:`#543`).
- Convert fields names into valid Python identifiers in
  `~psycopg2.extras.NamedTupleCursor` (:ticket:`#211`).
- Fixed Solaris 10 support (:ticket:`#532`).
- `cursor.mogrify()` can be called on closed cursors (:ticket:`#579`).
- Fixed setting session characteristics in corner cases on autocommit
  connections (:ticket:`#580`).
- Fixed `~psycopg2.extras.MinTimeLoggingCursor` on Python 3 (:ticket:`#609`).
- Fixed parsing of array of points as floats (:ticket:`#613`).
- Fixed `~psycopg2.__libpq_version__` building with libpq >= 10.1
  (:ticket:`#632`).
- Fixed `~cursor.rowcount` after `~cursor.executemany()` with :sql:`RETURNING`
  statements (:ticket:`#633`).
- Fixed compatibility problem with pypy3 (:ticket:`#649`).
- Wheel packages compiled against PostgreSQL 10.1 libpq and OpenSSL 1.0.2n.
- Wheel packages for Python 2.6 no more available (support dropped from
  wheel building infrastructure).


What's new in psycopg 2.7.3.2
^^^^^^^^^^^^^^^^^^^^^^^^^^^^^

- Wheel package compiled against PostgreSQL 10.0 libpq and OpenSSL 1.0.2l
  (:tickets:`#601, #602`).


What's new in psycopg 2.7.3.1
^^^^^^^^^^^^^^^^^^^^^^^^^^^^^

- Dropped libresolv from wheel package to avoid incompatibility with
  glibc 2.26 (wheels ticket #2).


What's new in psycopg 2.7.3
^^^^^^^^^^^^^^^^^^^^^^^^^^^

- Restored default :sql:`timestamptz[]` typecasting to Python `!datetime`.
  Regression introduced in Psycopg 2.7.2 (:ticket:`#578`).


What's new in psycopg 2.7.2
^^^^^^^^^^^^^^^^^^^^^^^^^^^

- Fixed inconsistent state in externally closed connections
  (:tickets:`#263, #311, #443`). Was fixed in 2.6.2 but not included in
  2.7 by mistake.
- Fixed Python exceptions propagation in green callback (:ticket:`#410`).
- Don't display the password in `connection.dsn` when the connection
  string is specified as an URI (:ticket:`#528`).
- Return objects with timezone parsing "infinity" :sql:`timestamptz`
  (:ticket:`#536`).
- Dropped dependency on VC9 runtime on Windows binary packages
  (:ticket:`#541`).
- Fixed segfault in `~connection.lobject()` when *mode*\=\ `!None`
  (:ticket:`#544`).
- Fixed `~connection.lobject()` keyword argument *lobject_factory*
  (:ticket:`#545`).
- Fixed `~psycopg2.extras.ReplicationCursor.consume_stream()`
  *keepalive_interval* argument (:ticket:`#547`).
- Maybe fixed random import error on Python 3.6 in multiprocess
  environment (:ticket:`#550`).
- Fixed random `!SystemError` upon receiving abort signal (:ticket:`#551`).
- Accept `~psycopg2.sql.Composable` objects in
  `~psycopg2.extras.ReplicationCursor.start_replication_expert()`
  (:ticket:`#554`).
- Parse intervals returned as microseconds from Redshift (:ticket:`#558`).
- Added `~psycopg2.extras.Json` `!prepare()` method to consider connection
  params when adapting (:ticket:`#562`).
- `~psycopg2.errorcodes` map updated to PostgreSQL 10 beta 1.


What's new in psycopg 2.7.1
^^^^^^^^^^^^^^^^^^^^^^^^^^^

- Ignore `!None` arguments passed to `~psycopg2.connect()` and
  `~psycopg2.extensions.make_dsn()` (:ticket:`#517`).
- OpenSSL upgraded from major version 0.9.8 to 1.0.2 in the Linux wheel
  packages (:ticket:`#518`).
- Fixed build with libpq versions < 9.3 (:ticket:`#520`).


What's new in psycopg 2.7
-------------------------

New features:

- Added `~psycopg2.sql` module to generate SQL dynamically (:ticket:`#308`).
- Added :ref:`replication-support` (:ticket:`#322`). Main authors are
  Oleksandr Shulgin and Craig Ringer, who deserve a huge thank you.
- Added `~psycopg2.extensions.parse_dsn()` and
  `~psycopg2.extensions.make_dsn()` functions (:tickets:`#321, #363`).
  `~psycopg2.connect()` now can take both *dsn* and keyword arguments, merging
  them together.
- Added `~psycopg2.__libpq_version__` and
  `~psycopg2.extensions.libpq_version()` to inspect the version of the
  ``libpq`` library the module was compiled/loaded with
  (:tickets:`#35, #323`).
- The attributes `~connection.notices` and `~connection.notifies` can be
  customized replacing them with any object exposing an `!append()` method
  (:ticket:`#326`).
- Adapt network types to `ipaddress` objects when available. When not
  enabled, convert arrays of network types to lists by default. The old `!Inet`
  adapter is deprecated (:tickets:`#317, #343, #387`).
- Added `~psycopg2.extensions.quote_ident()` function (:ticket:`#359`).
- Added `~connection.get_dsn_parameters()` connection method (:ticket:`#364`).
- `~cursor.callproc()` now accepts a dictionary of parameters (:ticket:`#381`).
- Give precedence to `!__conform__()` over superclasses to choose an object
  adapter (:ticket:`#456`).
- Using Python C API decoding functions and codecs caching for faster
  unicode encoding/decoding (:ticket:`#473`).
- `~cursor.executemany()` slowness addressed by
  `~psycopg2.extras.execute_batch()` and `~psycopg2.extras.execute_values()`
  (:ticket:`#491`).
- Added ``async_`` as an alias for ``async`` to support Python 3.7 where
  ``async`` will become a keyword (:ticket:`#495`).
- Unless in autocommit, do not use :sql:`default_transaction_*` settings to
  control the session characteristics as it may create problems with external
  connection pools such as pgbouncer; use :sql:`BEGIN` options instead
  (:ticket:`#503`).
- `~connection.isolation_level` is now writable and entirely separated from
  `~connection.autocommit`; added `~connection.readonly`,
  `~connection.deferrable` writable attributes.

Bug fixes:

- Throw an exception trying to pass ``NULL`` chars as parameters
  (:ticket:`#420`).
- Fixed error caused by missing decoding `~psycopg2.extras.LoggingConnection`
  (:ticket:`#483`).
- Fixed integer overflow in :sql:`interval` seconds (:ticket:`#512`).
- Make `~psycopg2.extras.Range` objects picklable (:ticket:`#462`).
- Fixed version parsing and building with PostgreSQL 10 (:ticket:`#489`).

Other changes:

- Dropped support for Python 2.5 and 3.1.
- Dropped support for client library older than PostgreSQL 9.1 (but older
  server versions are still supported).
- `~connection.isolation_level` doesn't read from the database but will return
  `~psycopg2.extensions.ISOLATION_LEVEL_DEFAULT` if no value was set on the
  connection.
- Empty arrays no more converted into lists if they don't have a type attached
  (:ticket:`#506`)


What's new in psycopg 2.6.2
^^^^^^^^^^^^^^^^^^^^^^^^^^^

- Fixed inconsistent state in externally closed connections
  (:tickets:`#263, #311, #443`).
- Report the server response status on errors (such as :ticket:`#281`).
- Raise `!NotSupportedError` on unhandled server response status
  (:ticket:`#352`).
- Allow overriding string adapter encoding with no connection (:ticket:`#331`).
- The `~psycopg2.extras.wait_select` callback allows interrupting a
  long-running query in an interactive shell using :kbd:`Ctrl-C`
  (:ticket:`#333`).
- Fixed `!PersistentConnectionPool` on Python 3 (:ticket:`#348`).
- Fixed segfault on `repr()` of an unitialized connection (:ticket:`#361`).
- Allow adapting bytes using `~psycopg2.extensions.QuotedString` on Python 3
  (:ticket:`#365`).
- Added support for setuptools/wheel (:ticket:`#370`).
- Fix build on Windows with Python 3.5, VS 2015 (:ticket:`#380`).
- Fixed `!errorcodes.lookup` initialization thread-safety (:ticket:`#382`).
- Fixed `!read()` exception propagation in copy_from (:ticket:`#412`).
- Fixed possible NULL TZ decref  (:ticket:`#424`).
- `~psycopg2.errorcodes` map updated to PostgreSQL 9.5.


What's new in psycopg 2.6.1
^^^^^^^^^^^^^^^^^^^^^^^^^^^

- Lists consisting of only `None` are escaped correctly (:ticket:`#285`).
- Fixed deadlock in multithread programs using OpenSSL (:ticket:`#290`).
- Correctly unlock the connection after error in flush (:ticket:`#294`).
- Fixed `!MinTimeLoggingCursor.callproc()` (:ticket:`#309`).
- Added support for MSVC 2015 compiler (:ticket:`#350`).


What's new in psycopg 2.6
-------------------------

New features:

- Added support for large objects larger than 2GB. Many thanks to Blake Rouse
  and the MAAS Team for the feature development.
- Python `time` objects with a tzinfo specified and PostgreSQL :sql:`timetz`
  data are converted into each other (:ticket:`#272`).

Bug fixes:

- Json adapter's `!str()` returns the adapted content instead of the `!repr()`
  (:ticket:`#191`).


What's new in psycopg 2.5.5
^^^^^^^^^^^^^^^^^^^^^^^^^^^

- Named cursors used as context manager don't swallow the exception on exit
  (:ticket:`#262`).
- `cursor.description` can be pickled (:ticket:`#265`).
- Propagate read error messages in COPY FROM (:ticket:`#270`).
- PostgreSQL time 24:00 is converted to Python 00:00 (:ticket:`#278`).


What's new in psycopg 2.5.4
^^^^^^^^^^^^^^^^^^^^^^^^^^^

- Added :sql:`jsonb` support for PostgreSQL 9.4 (:ticket:`#226`).
- Fixed segfault if COPY statements are passed to `~cursor.execute()` instead
  of using the proper methods (:ticket:`#219`).
- Force conversion of pool arguments to integer to avoid potentially unbounded
  pools (:ticket:`#220`).
- Cursors :sql:`WITH HOLD` don't begin a new transaction upon move/fetch/close
  (:ticket:`#228`).
- Cursors :sql:`WITH HOLD` can be used in autocommit (:ticket:`#229`).
- `~cursor.callproc()` doesn't silently ignore an argument without a length.
- Fixed memory leak with large objects (:ticket:`#256`).
- Make sure the internal ``_psycopg.so`` module can be imported stand-alone (to
  allow modules juggling such as the one described in :ticket:`#201`).


What's new in psycopg 2.5.3
^^^^^^^^^^^^^^^^^^^^^^^^^^^

- Work around `pip issue #1630 <https://github.com/pypa/pip/issues/1630>`__
  making installation via ``pip -e git+url`` impossible (:ticket:`#18`).
- Copy operations correctly set the `cursor.rowcount` attribute
  (:ticket:`#180`).
- It is now possible to call `get_transaction_status()` on closed connections.
- Fixed unsafe access to object names causing assertion failures in
  Python 3 debug builds (:ticket:`#188`).
- Mark the connection closed if found broken on `poll()` (from :ticket:`#192`
  discussion)
- Fixed handling of dsn and closed attributes in connection subclasses
  failing to connect (from :ticket:`#192` discussion).
- Added arbitrary but stable order to `Range` objects, thanks to
  Chris Withers (:ticket:`#193`).
- Avoid blocking async connections on connect (:ticket:`#194`). Thanks to
  Adam Petrovich for the bug report and diagnosis.
- Don't segfault using poorly defined cursor subclasses which forgot to call
  the superclass init (:ticket:`#195`).
- Mark the connection closed when a Socket connection is broken, as it
  happens for TCP connections instead (:ticket:`#196`).
- Fixed overflow opening a lobject with an oid not fitting in a signed int
  (:ticket:`#203`).
- Fixed handling of explicit default ``cursor_factory=None`` in
  `connection.cursor()` (:ticket:`#210`).
- Fixed possible segfault in named cursors creation.
- Fixed debug build on Windows, thanks to James Emerton.


What's new in psycopg 2.5.2
^^^^^^^^^^^^^^^^^^^^^^^^^^^

- Fixed segfault pickling the exception raised on connection error
  (:ticket:`#170`).
- Meaningful connection errors report a meaningful message, thanks to
  Alexey Borzenkov (:ticket:`#173`).
- Manually creating `lobject` with the wrong parameter doesn't segfault
  (:ticket:`#187`).


What's new in psycopg 2.5.1
^^^^^^^^^^^^^^^^^^^^^^^^^^^

- Fixed build on Solaris 10 and 11 where the round() function is already
  declared (:ticket:`#146`).
- Fixed comparison of `Range` with non-range objects (:ticket:`#164`).
  Thanks to Chris Withers for the patch.
- Fixed double-free on connection dealloc (:ticket:`#166`). Thanks to
  Gangadharan S.A. for the report and fix suggestion.


What's new in psycopg 2.5
-------------------------

New features:

- Added :ref:`JSON adaptation <adapt-json>`.
- Added :ref:`support for PostgreSQL 9.2 range types <adapt-range>`.
- `connection` and `cursor` objects can be used in ``with`` statements
  as context managers as specified by recent |DBAPI|_ extension.
- Added `~psycopg2.extensions.Diagnostics` object to get extended info
  from a database error.  Many thanks to Matthew Woodcraft for the
  implementation (:ticket:`#149`).
- Added `connection.cursor_factory` attribute to customize the default
  object returned by `~connection.cursor()`.
- Added support for backward scrollable cursors. Thanks to Jon Nelson
  for the initial patch (:ticket:`#108`).
- Added a simple way to :ref:`customize casting of composite types
  <adapt-composite>` into Python objects other than namedtuples.
  Many thanks to Ronan Dunklau and Tobias Oberstein for the feature
  development.
- `connection.reset()` implemented using :sql:`DISCARD ALL` on server
  versions supporting it.

Bug fixes:

- Properly cleanup memory of broken connections (:ticket:`#148`).
- Fixed bad interaction of ``setup.py`` with other dependencies in
  Distribute projects on Python 3 (:ticket:`#153`).

Other changes:

- Added support for Python 3.3.
- Dropped support for Python 2.4. Please use Psycopg 2.4.x if you need it.
- `~psycopg2.errorcodes` map updated to PostgreSQL 9.2.
- Dropped Zope adapter from source repository. ZPsycopgDA now has its own
  project at <https://github.com/psycopg/ZPsycopgDA>.


What's new in psycopg 2.4.6
^^^^^^^^^^^^^^^^^^^^^^^^^^^

- Fixed 'cursor()' arguments propagation in connection subclasses
  and overriding of the 'cursor_factory' argument.  Thanks to
  Corry Haines for the report and the initial patch (:ticket:`#105`).
- Dropped GIL release during string adaptation around a function call
  invoking a Python API function, which could cause interpreter crash.
  Thanks to Manu Cupcic for the report (:ticket:`#110`).
- Close a green connection if there is an error in the callback.
  Maybe a harsh solution but it leaves the program responsive
  (:ticket:`#113`).
- 'register_hstore()', 'register_composite()', 'tpc_recover()' work with
  RealDictConnection and Cursor (:ticket:`#114`).
- Fixed broken pool for Zope and connections re-init across ZSQL methods
  in the same request (:tickets:`#123, #125, #142`).
- connect() raises an exception instead of swallowing keyword arguments
  when a connection string is specified as well (:ticket:`#131`).
- Discard any result produced by 'executemany()' (:ticket:`#133`).
- Fixed pickling of FixedOffsetTimezone objects (:ticket:`#135`).
- Release the GIL around PQgetResult calls after COPY (:ticket:`#140`).
- Fixed empty strings handling in composite caster (:ticket:`#141`).
- Fixed pickling of DictRow and RealDictRow objects.


What's new in psycopg 2.4.5
^^^^^^^^^^^^^^^^^^^^^^^^^^^

- The close() methods on connections and cursors don't raise exceptions
  if called on already closed objects.
- Fixed fetchmany() with no argument in cursor subclasses
  (:ticket:`#84`).
- Use lo_creat() instead of lo_create() when possible for better
  interaction with pgpool-II (:ticket:`#88`).
- Error and its subclasses are picklable, useful for multiprocessing
  interaction (:ticket:`#90`).
- Better efficiency and formatting of timezone offset objects thanks
  to Menno Smits (:tickets:`#94, #95`).
- Fixed 'rownumber' during iteration on cursor subclasses.
  Regression introduced in 2.4.4 (:ticket:`#100`).
- Added support for 'inet' arrays.
- Fixed 'commit()' concurrency problem (:ticket:`#103`).
- Codebase cleaned up using the GCC Python plugin's static analysis
  tool, which has revealed several unchecked return values, possible
  NULL dereferences, reference counting problems. Many thanks to David
  Malcolm for the useful tool and the assistance provided using it.


What's new in psycopg 2.4.4
^^^^^^^^^^^^^^^^^^^^^^^^^^^

- 'register_composite()' also works with the types implicitly defined
  after a table row, not only with the ones created by 'CREATE TYPE'.
- Values for the isolation level symbolic constants restored to what
  they were before release 2.4.2 to avoid breaking apps using the
  values instead of the constants.
- Named DictCursor/RealDictCursor honour itersize (:ticket:`#80`).
- Fixed rollback on error on Zope (:ticket:`#73`).
- Raise 'DatabaseError' instead of 'Error' with empty libpq errors,
  consistently with other disconnection-related errors: regression
  introduced in release 2.4.1 (:ticket:`#82`).


What's new in psycopg 2.4.3
^^^^^^^^^^^^^^^^^^^^^^^^^^^

- connect() supports all the keyword arguments supported by the
  database
- Added 'new_array_type()' function for easy creation of array
  typecasters.
- Added support for arrays of hstores and composite types (:ticket:`#66`).
- Fixed segfault in case of transaction started with connection lost
  (and possibly other events).
- Fixed adaptation of Decimal type in sub-interpreters, such as in
  certain mod_wsgi configurations (:ticket:`#52`).
- Rollback connections in transaction or in error before putting them
  back into a pool. Also discard broken connections (:ticket:`#62`).
- Lazy import of the slow uuid module, thanks to Marko Kreen.
- Fixed NamedTupleCursor.executemany() (:ticket:`#65`).
- Fixed --static-libpq setup option (:ticket:`#64`).
- Fixed interaction between RealDictCursor and named cursors
  (:ticket:`#67`).
- Dropped limit on the columns length in COPY operations (:ticket:`#68`).
- Fixed reference leak with arguments referenced more than once
  in queries (:ticket:`#81`).
- Fixed typecasting of arrays containing consecutive backslashes.
- 'errorcodes' map updated to PostgreSQL 9.1.


What's new in psycopg 2.4.2
^^^^^^^^^^^^^^^^^^^^^^^^^^^

- Added 'set_session()' method and 'autocommit' property to the
  connection. Added support for read-only sessions and, for PostgreSQL
  9.1, for the "repeatable read" isolation level and the "deferrable"
  transaction property.
- Psycopg doesn't execute queries at connection time to find the
  default isolation level.
- Fixed bug with multithread code potentially causing loss of sync
  with the server communication or lock of the client (:ticket:`#55`).
- Don't fail import if mx.DateTime module can't be found, even if its
  support was built (:ticket:`#53`).
- Fixed escape for negative numbers prefixed by minus operator
  (:ticket:`#57`).
- Fixed refcount issue during copy.  Reported and fixed by Dave
  Malcolm (:ticket:`#58`, Red Hat Bug 711095).
- Trying to execute concurrent operations on the same connection
  through concurrent green thread results in an error instead of a
  deadlock.
- Fixed detection of pg_config on Window. Report and fix, plus some
  long needed setup.py cleanup by Steve Lacy: thanks!


What's new in psycopg 2.4.1
^^^^^^^^^^^^^^^^^^^^^^^^^^^

- Use own parser for bytea output, not requiring anymore the libpq 9.0
  to parse the hex format.
- Don't fail connection if the client encoding is a non-normalized
  variant. Issue reported by Peter Eisentraut.
- Correctly detect an empty query sent to the backend (:ticket:`#46`).
- Fixed a SystemError clobbering libpq errors raised without SQLSTATE.
  Bug vivisectioned by Eric Snow.
- Fixed interaction between NamedTuple and server-side cursors.
- Allow to specify --static-libpq on setup.py command line instead of
  just in 'setup.cfg'. Patch provided by Matthew Ryan (:ticket:`#48`).


What's new in psycopg 2.4
-------------------------

New features and changes:

- Added support for Python 3.1 and 3.2. The conversion has also
  brought several improvements:

  - Added 'b' and 't' mode to large objects: write can deal with both
    bytes strings and unicode; read can return either bytes strings
    or decoded unicode.
  - COPY sends Unicode data to files implementing 'io.TextIOBase'.
  - Improved PostgreSQL-Python encodings mapping.
  - Added a few missing encodings: EUC_CN, EUC_JIS_2004, ISO885910,
    ISO885916, LATIN10, SHIFT_JIS_2004.
  - Dropped repeated dictionary lookups with unicode query/parameters.

- Improvements to the named cursors:

  - More efficient iteration on named cursors, fetching 'itersize'
    records at time from the backend.
  - The named cursors name can be an invalid identifier.

- Improvements in data handling:

  - Added 'register_composite()' function to cast PostgreSQL
    composite types into Python tuples/namedtuples.
  - Adapt types 'bytearray' (from Python 2.6), 'memoryview' (from
    Python 2.7) and other objects implementing the "Revised Buffer
    Protocol" to 'bytea' data type.
  - The 'hstore' adapter can work even when the data type is not
    installed in the 'public' namespace.
  - Raise a clean exception instead of returning bad data when
    receiving bytea in 'hex' format and the client libpq can't parse
    them.
  - Empty lists correctly roundtrip Python -> PostgreSQL -> Python.

- Other changes:

  - 'cursor.description' is provided as named tuples if available.
  - The build script refuses to guess values if 'pg_config' is not
    found.
  - Connections and cursors are weakly referenceable.

Bug fixes:

- Fixed adaptation of None in composite types (:ticket:`#26`). Bug
  report by Karsten Hilbert.
- Fixed several reference leaks in less common code paths.
- Fixed segfault when a large object is closed and its connection no
  more available.
- Added missing icon to ZPsycopgDA package, not available in Zope
  2.12.9 (:ticket:`#30`). Bug report and patch by Pumukel.
- Fixed conversion of negative infinity (:ticket:`#40`). Bug report and
  patch by Marti Raudsepp.


What's new in psycopg 2.3.2
^^^^^^^^^^^^^^^^^^^^^^^^^^^

- Fixed segfault with middleware not passing DateStyle to the client
  (:ticket:`#24`). Bug report and patch by Marti Raudsepp.


What's new in psycopg 2.3.1
^^^^^^^^^^^^^^^^^^^^^^^^^^^

- Fixed build problem on CentOS 5.5 x86_64 (:ticket:`#23`).


What's new in psycopg 2.3
-------------------------

psycopg 2.3 aims to expose some new features introduced in PostgreSQL 9.0.

Main new features:

- `dict` to `hstore` adapter and `hstore` to `dict` typecaster, using both
  9.0 and pre-9.0 syntax.
- Two-phase commit protocol support as per DBAPI specification.
- Support for payload in notifications received from the backend.
- `namedtuple`-returning cursor.
- Query execution cancel.

Other features and changes:

- Dropped support for protocol 2: Psycopg 2.3 can only connect to PostgreSQL
  servers with version at least 7.4.
- Don't issue a query at every connection to detect the client encoding
  and to set the datestyle to ISO if it is already compatible with what
  expected.
- `mogrify()` now supports unicode queries.
- Subclasses of a type that can be adapted are adapted as the superclass.
- `errorcodes` knows a couple of new codes introduced in PostgreSQL 9.0.
- Dropped deprecated Psycopg "own quoting".
- Never issue a ROLLBACK on close/GC. This behaviour was introduced as a bug
  in release 2.2, but trying to send a command while being destroyed has been
  considered not safe.

Bug fixes:

- Fixed use of `PQfreemem` instead of `free` in binary typecaster.
- Fixed access to freed memory in `conn_get_isolation_level()`.
- Fixed crash during Decimal adaptation with a few 2.5.x Python versions
  (:ticket:`#7`).
- Fixed notices order (:ticket:`#9`).


What's new in psycopg 2.2.2
^^^^^^^^^^^^^^^^^^^^^^^^^^^

Bux fixes:

- the call to logging.basicConfig() in pool.py has been dropped: it was
  messing with some projects using logging (and a library should not
  initialize the logging system anyway.)
- psycopg now correctly handles time zones with seconds in the UTC offset.
  The old register_tstz_w_secs() function is deprecated and will raise a
  warning if called.
- Exceptions raised by the column iterator are propagated.
- Exceptions raised by executemany() iterators are propagated.


What's new in psycopg 2.2.1
^^^^^^^^^^^^^^^^^^^^^^^^^^^

Bux fixes:

- psycopg now builds again on MS Windows.


What's new in psycopg 2.2
-------------------------

This is the first release of the new 2.2 series, supporting not just one but
two different ways of executing asynchronous queries, thanks to Jan and Daniele
(with a little help from me and others, but they did 99% of the work so they
deserve their names here in the news.)

psycopg now supports both classic select() loops and "green" coroutine
libraries. It is all in the documentation, so just point your browser to
doc/html/advanced.html.

Other new features:

- truncate() method for lobjects.
- COPY functions are now a little bit faster.
- All builtin PostgreSQL to Python typecasters are now available from the
  psycopg2.extensions module.
- Notifications from the backend are now available right after the execute()
  call (before client code needed to call isbusy() to ensure NOTIFY
  reception.)
- Better timezone support.
- Lots of documentation updates.

Bug fixes:

- Fixed some gc/refcounting problems.
- Fixed reference leak in NOTIFY reception.
- Fixed problem with PostgreSQL not casting string literals to the correct
  types in some situations: psycopg now add an explicit cast to dates, times
  and bytea representations.
- Fixed TimestampFromTicks() and TimeFromTicks() for seconds >= 59.5.
- Fixed spurious exception raised when calling C typecasters from Python
  ones.


What's new in psycopg 2.0.14
^^^^^^^^^^^^^^^^^^^^^^^^^^^^

New features:

- Support for adapting tuples to PostgreSQL arrays is now enabled by
  default and does not require importing psycopg2.extensions anymore.
- "can't adapt" error message now includes full type information.
- Thank to Daniele Varrazzo (piro) psycopg2's source package now includes
  full documentation in HTML and plain text format.

Bug fixes:

- No loss of precision when using floats anymore.
- decimal.Decimal "nan" and "infinity" correctly converted to PostgreSQL
  numeric NaN values (note that PostgreSQL numeric type does not support
  infinity but just NaNs.)
- psycopg2.extensions now includes Binary.

It seems we're good citizens of the free software ecosystem and that big
big big companies and people ranting on the pgsql-hackers mailing list
we'll now not dislike us. *g* (See LICENSE file for the details.)


What's new in psycopg 2.0.13
^^^^^^^^^^^^^^^^^^^^^^^^^^^^

New features:

- Support for UUID arrays.
- It is now possible to build psycopg linking to a static libpq
  library.

Bug fixes:

- Fixed a deadlock related to using the same connection with
  multiple cursors from different threads.
- Builds again with MSVC.


What's new in psycopg 2.0.12
^^^^^^^^^^^^^^^^^^^^^^^^^^^^

New features:

- The connection object now has a reset() method that can be used to
  reset the connection to its default state.

Bug fixes:

- copy_to() and copy_from() now accept a much larger number of columns.
- Fixed PostgreSQL version detection.
- Fixed ZPsycopgDA version check.
- Fixed regression in ZPsycopgDA that made it behave wrongly when
  receiving serialization errors: now the query is re-issued as it
  should be by propagating the correct exception to Zope.
- Writing "large" large objects should now work.


What's new in psycopg 2.0.11
^^^^^^^^^^^^^^^^^^^^^^^^^^^^

New features:

- DictRow and RealDictRow now use less memory. If you inherit on them
  remember to set __slots__ for your new attributes or be prepare to
  go back to old memory usage.

Bug fixes:

- Fixed exception in setup.py.
- More robust detection of PostgreSQL development versions.
- Fixed exception in RealDictCursor, introduced in 2.0.10.


What's new in psycopg 2.0.10
^^^^^^^^^^^^^^^^^^^^^^^^^^^^

New features:

- A specialized type-caster that can parse time zones with seconds is
  now available. Note that after enabling it (see extras.py) "wrong"
  time zones will be parsed without raising an exception but the
  result will be rounded.
- DictCursor can be used as a named cursor.
- DictRow now implements more dict methods.
- The connection object now expose PostgreSQL server version as the
  .server_version attribute and the protocol version used as
  .protocol_version.
- The connection object has a .get_parameter_status() methods that
  can be used to obtain useful information from the server.

Bug fixes:

- None is now correctly always adapted to NULL.
- Two double memory free errors provoked by multithreading and
  garbage collection are now fixed.
- Fixed usage of internal Python code in the notice processor; this
  should fix segfaults when receiving a lot of notices in
  multithreaded programs.
- Should build again on MSVC and Solaris.
- Should build with development versions of PostgreSQL (ones with
  -devel version string.)
- Fixed some tests that failed even when psycopg was right.


What's new in psycopg 2.0.9
^^^^^^^^^^^^^^^^^^^^^^^^^^^

New features:

- "import psycopg2.extras" to get some support for handling times
  and timestamps with seconds in the time zone offset.
- DictCursors can now be used as named cursors.

Bug fixes:

- register_type() now accept an explicit None as its second parameter.
- psycopg2 should build again on MSVC and Solaris.


What's new in psycopg 2.0.9
^^^^^^^^^^^^^^^^^^^^^^^^^^^

New features:

- COPY TO/COPY FROM queries now can be of any size and psycopg will
  correctly quote separators.
- float values Inf and NaN are now correctly handled and can
  round-trip to the database.
- executemany() now return the numer of total INSERTed or UPDATEd
  rows. Note that, as it has always been, executemany() should not
  be used to execute multiple SELECT statements and while it will
  execute the statements without any problem, it will return the
  wrong value.
- copy_from() and copy_to() can now use quoted separators.
- "import psycopg2.extras" to get UUID support.

Bug fixes:

- register_type() now works on connection and cursor subclasses.
- fixed a memory leak when using lobjects.


What's new in psycopg 2.0.8
^^^^^^^^^^^^^^^^^^^^^^^^^^^

New features:

- The connection object now has a get_backend_pid() method that
  returns the current PostgreSQL connection backend process PID.
- The PostgreSQL large object API has been exposed through the
  Cursor.lobject() method.

Bug fixes:

- Some fixes to ZPsycopgDA have been merged from the Debian package.
- A memory leak was fixed in Cursor.executemany().
- A double free was fixed in pq_complete_error(), that caused crashes
  under some error conditions.


What's new in psycopg 2.0.7
^^^^^^^^^^^^^^^^^^^^^^^^^^^

Improved error handling:

- All instances of psycopg2.Error subclasses now have pgerror,
  pgcode and cursor attributes.  They will be set to None if no
  value is available.
- Exception classes are now chosen based on the SQLSTATE value from
  the result.  (#184)
- The commit() and rollback() methods now set the pgerror and pgcode
  attributes on exceptions. (#152)
- errors from commit() and rollback() are no longer considered
  fatal. (#194)
- If a disconnect is detected during execute(), an exception will be
  raised at that point rather than resulting in "ProgrammingError:
  no results to fetch" later on. (#186)

Better PostgreSQL compatibility:

- If the server uses standard_conforming_strings, perform
  appropriate quoting.
- BC dates are now handled if psycopg is compiled with mxDateTime
  support.  If using datetime, an appropriate ValueError is
  raised. (#203)

Other bug fixes:

- If multiple sub-interpreters are in use, do not share the Decimal
  type between them. (#192)
- Buffer objects obtained from psycopg are now accepted by psycopg
  too, without segfaulting. (#209)
- A few small changes were made to improve DB-API compatibility.
  All the dbapi20 tests now pass.

Miscellaneous:

- The PSYCOPG_DISPLAY_SIZE option is now off by default.  This means
  that display size will always be set to "None" in
  cursor.description.  Calculating the display size was expensive,
  and infrequently used so this should improve performance.
- New QueryCanceledError and TransactionRollbackError exceptions
  have been added to the psycopg2.extensions module.  They can be
  used to detect statement timeouts and deadlocks respectively.
- Cursor objects now have a "closed" attribute. (#164)
- If psycopg has been built with debug support, it is now necessary
  to set the PSYCOPG_DEBUG environment variable to turn on debug
  spew.


What's new in psycopg 2.0.6
^^^^^^^^^^^^^^^^^^^^^^^^^^^

Better support for PostgreSQL, Python and win32:

- full support for PostgreSQL 8.2, including NULLs in arrays
- support for almost all existing PostgreSQL encodings
- full list of PostgreSQL error codes available by importing the
  psycopg2.errorcodes module
- full support for Python 2.5 and 64 bit architectures
- better build support on win32 platform

Support for per-connection type-casters (used by ZPsycopgDA too, this
fixes a long standing bug that made different connections use a random
set of date/time type-casters instead of the configured one.)

Better management of times and dates both from Python and in Zope.

copy_to and copy_from now take an extra "columns" parameter.

Python tuples are now adapted to SQL sequences that can be used with
the "IN" operator by default if the psycopg2.extensions module is
imported (i.e., the SQL_IN adapter was moved from extras to extensions.)

Fixed some small buglets and build glitches:

- removed double mutex destroy
- removed all non-constant initializers
- fixed PyObject_HEAD declarations to avoid memory corruption
  on 64 bit architectures
- fixed several Python API calls to work on 64 bit architectures
- applied compatibility macros from PEP 353
- now using more than one argument format raise an error instead of
  a segfault


What's new in psycopg 2.0.5.1
^^^^^^^^^^^^^^^^^^^^^^^^^^^^^

* Now it really, really builds on MSVC and older gcc versions.

What's new in psycopg 2.0.5
^^^^^^^^^^^^^^^^^^^^^^^^^^^

* Fixed various buglets such as:

  - segfault when passing an empty string to Binary()
  - segfault on null queries
  - segfault and bad keyword naming in .executemany()
  - OperationalError in connection objects was always None

* Various changes to ZPsycopgDA to make it more zope2.9-ish.

* connect() now accept both integers and strings as port parameter

What's new in psycopg 2.0.4
^^^^^^^^^^^^^^^^^^^^^^^^^^^

* Fixed float conversion bug introduced in 2.0.3.

What's new in psycopg 2.0.3
^^^^^^^^^^^^^^^^^^^^^^^^^^^

* Fixed various buglets and a memory leak (see ChangeLog for details)

What's new in psycopg 2.0.2
^^^^^^^^^^^^^^^^^^^^^^^^^^^

* Fixed a bug in array typecasting that sometimes made psycopg forget about
  the last element in the array.

* Fixed some minor buglets in string memory allocations.

* Builds again with compilers different from gcc (#warning about PostgreSQL
  version is issued only if __GCC__ is defined.)

What's new in psycopg 2.0.1
^^^^^^^^^^^^^^^^^^^^^^^^^^^

* ZPsycopgDA now actually loads.

What's new in psycopg 2.0
-------------------------

* Fixed handle leak on win32.

* If available the new "safe" encoding functions of libpq are used.

* django and tinyerp people, please switch to psycopg 2 _without_
  using a psycopg 1 compatibility layer (this release was anticipated
  so that you all stop grumbling about psycopg 2 is still in beta.. :)

What's new in psycopg 2.0 beta 7
^^^^^^^^^^^^^^^^^^^^^^^^^^^^^^^^

* Ironed out last problems with times and date (should be quite solid now.)

* Fixed problems with some arrays.

* Slightly better ZPsycopgDA (no more double connection objects in the menu
  and other minor fixes.)

* ProgrammingError exceptions now have three extra attributes: .cursor
  (it is possible to access the query that caused the exception using
  error.cursor.query), .pgerror and .pgcode (PostgreSQL original error
  text and code.)

* The build system uses pg_config when available.

* Documentation in the doc/ directory! (With many kudos to piro.)

What's new in psycopg 2.0 beta 6
^^^^^^^^^^^^^^^^^^^^^^^^^^^^^^^^

* Support for named cursors.

* Safer parsing of time intervals.

* Better parsing of times and dates, no more locale problems.

* Should now play well with py2exe and similar tools.

* The "decimal" module is now used if available under Python 2.3.

What's new in psycopg 2.0 beta 5
^^^^^^^^^^^^^^^^^^^^^^^^^^^^^^^^

* Fixed all known bugs.

* The initial isolation level is now read from the server and
  .set_isolation_level() now takes values defined in psycopg2.extensions.

* .callproc() implemented as a SELECT of the given procedure.

* Better docstrings for a few functions/methods.

* Some time-related functions like psycopg2.TimeFromTicks() now take the
  local timezone into account. Also a tzinfo object (as per datetime module
  specifications) can be passed to the psycopg2.Time and psycopg2.Datetime
  constructors.

* All classes have been renamed to exist in the psycopg2._psycopg module,
  to fix problems with automatic documentation generators like epydoc.

* NOTIFY is correctly trapped.

What's new in psycopg 2.0 beta 4
^^^^^^^^^^^^^^^^^^^^^^^^^^^^^^^^

* psycopg module is now named psycopg2.

* No more segfaults when a UNICODE query can't be converted to the
  backend encoding.

* No more segfaults on empty queries.

* psycopg2.connect() now takes an integer for the port keyword parameter.

* "python setup.py bdist_rpm" now works.

* Fixed lots of small bugs, see ChangeLog for details.

What's new in psycopg 2.0 beta 3
^^^^^^^^^^^^^^^^^^^^^^^^^^^^^^^^

* ZPsycopgDA now works (except table browsing.)

* psycopg build again on Python 2.2.

What's new in psycopg 2.0 beta 2
^^^^^^^^^^^^^^^^^^^^^^^^^^^^^^^^

* Fixed ZPsycopgDA version check (ZPsycopgDA can now be imported in
  Zope.)

* psycopg.extras.DictRow works even after a new query on the generating
  cursor.

* Better setup.py for win32 (should build with MSCV or mingw.)

* Generic fixed and memory leaks plugs.

What's new in psycopg 2.0 beta 1
^^^^^^^^^^^^^^^^^^^^^^^^^^^^^^^^

* Officially in beta (i.e., no new features will be added.)

* Array support: list objects can be passed as bound variables and are
  correctly returned for array columns.

* Added the psycopg.psycopg1 compatibility module (if you want instant
  psycopg 1 compatibility just "from psycopg import psycopg1 as psycopg".)

* Complete support for BYTEA columns and buffer objects.

* Added error codes to error messages.

* The AsIs adapter is now exported by default (also Decimal objects are
  adapted using the AsIs adapter (when str() is called on them they
  already format themselves using the right precision and scale.)

* The connect() function now takes "connection_factory" instead of
  "factory" as keyword argument.

* New setup.py code to build on win32 using mingw and better error
  messages on missing datetime headers,

* Internal changes that allow much better user-defined type casters.

* A lot of bugfixes (binary, datetime, 64 bit arches, GIL, .executemany())

What's new in psycopg 1.99.13
^^^^^^^^^^^^^^^^^^^^^^^^^^^^^

* Added missing .executemany() method.

* Optimized type cast from PostgreSQL to Python (psycopg should be even
  faster than before.)

What's new in psycopg 1.99.12
^^^^^^^^^^^^^^^^^^^^^^^^^^^^^

* .rowcount should be ok and in sync with psycopg 1.

* Implemented the new COPY FROM/COPY TO code when connection to the
  backend using libpq protocol 3 (this also removes all asprintf calls:
  build on win32 works again.) A protocol 3-enabled psycopg *can*
  connect to an old protocol 2 database and will detect it and use the
  right code.

* getquoted() called for real by the mogrification code.

What's new in psycopg 1.99.11
^^^^^^^^^^^^^^^^^^^^^^^^^^^^^

* 'cursor' argument in .cursor() connection method renamed to
  'cursor_factory'.

* changed 'tuple_factory' cursor attribute name to 'row_factory'.

* the .cursor attribute is gone and connections and cursors are properly
  gc-managed.

* fixes to the async core.

What's new in psycopg 1.99.10
^^^^^^^^^^^^^^^^^^^^^^^^^^^^^

* The adapt() function now fully supports the adaptation protocol
  described in PEP 246. Note that the adapters registry now is indexed
  by (type, protocol) and not by type alone. Change your adapters
  accordingly.

* More configuration options moved from setup.py to setup.cfg.

* Fixed two memory leaks: one in cursor deallocation and one in row
  fetching (.fetchXXX() methods.)

What's new in psycopg 1.99.9
^^^^^^^^^^^^^^^^^^^^^^^^^^^^

* Added simple pooling code (psycopg.pool module).

* Added DECIMAL typecaster to convert postgresql DECIMAL and NUMERIC
  types (i.e, all types with an OID of NUMERICOID.) Note that the
  DECIMAL typecaster does not set scale and precision on the created
  objects but uses Python defaults.

* ZPsycopgDA back in and working using the new pooling code.

* Isn't that enough? :)

What's new in psycopg 1.99.8
^^^^^^^^^^^^^^^^^^^^^^^^^^^^

* added support for UNICODE queries.
* added UNICODE typecaster; to activate it just do::

      psycopg.extensions.register_type(psycopg.extensions.UNICODE)

  Note that the UNICODE typecaster override the STRING one, so it is
  not activated by default.

* cursors now really support the iterator protocol.
* solved the rounding errors in time conversions.
* now cursors support .fileno() and .isready() methods, to be used in
  select() calls.
* .copy_from() and .copy_in() methods are back in (still using the old
  protocol, will be updated to use new one in next release.)
* fixed memory corruption bug reported on win32 platform.

What's new in psycopg 1.99.7
^^^^^^^^^^^^^^^^^^^^^^^^^^^^

* added support for tuple factories in cursor objects (removed factory
  argument in favor of a .tuple_factory attribute on the cursor object);
  see the new module psycopg.extras for a cursor (DictCursor) that
  return rows as objects that support indexing both by position and
  column name.
* added support for tzinfo objects in datetime.timestamp objects: the
  PostgreSQL type "timestamp with time zone" is converted to
  datetime.timestamp with a FixedOffsetTimezone initialized as necessary.

What's new in psycopg 1.99.6
^^^^^^^^^^^^^^^^^^^^^^^^^^^^

* sslmode parameter from 1.1.x
* various datetime conversion improvements.
* now psycopg should compile without mx or without native datetime
  (not both, obviously.)
* included various win32/MSVC fixes (pthread.h changes, winsock2
  library, include path in setup.py, etc.)
* ported interval fixes from 1.1.14/1.1.15.
* the last query executed by a cursor is now available in the
  .query attribute.
* conversion of unicode strings to backend encoding now uses a table
  (that still need to be filled.)
* cursors now have a .mogrify() method that return the query string
  instead of executing it.
* connection objects now have a .dsn read-only attribute that holds the
  connection string.
* moved psycopg C module to _psycopg and made psycopg a python module:
  this allows for a neat separation of DBAPI-2.0 functionality and psycopg
  extensions; the psycopg namespace will be also used to provide
  python-only extensions (like the pooling code, some ZPsycopgDA support
  functions and the like.)

What's new in psycopg 1.99.3
^^^^^^^^^^^^^^^^^^^^^^^^^^^^

* added support for python 2.3 datetime types (both ways) and made datetime
  the default set of typecasters when available.
* added example: dt.py.

What's new in psycopg 1.99.3
^^^^^^^^^^^^^^^^^^^^^^^^^^^^

* initial working support for unicode bound variables: UTF-8 and latin-1
  backend encodings are natively supported (and the encoding.py example even
  works!)
* added .set_client_encoding() method on the connection object.
* added examples: encoding.py, binary.py, lastrowid.py.

What's new in psycopg 1.99.2
^^^^^^^^^^^^^^^^^^^^^^^^^^^^

* better typecasting:

  - DateTimeDelta used for postgresql TIME (merge from 1.1)
  - BYTEA now is converted to a real buffer object, not to a string

* buffer objects are now adapted into Binary objects automatically.
* ported scroll method from 1.1 (DBAPI-2.0 extension for cursors)
* initial support for some DBAPI-2.0 extensions:

  - .rownumber attribute for cursors
  - .connection attribute for cursors
  - .next() and .__iter__() methods to have cursors support the iterator
    protocol
  - all exception objects are exported to the connection object

What's new in psycopg 1.99.1
^^^^^^^^^^^^^^^^^^^^^^^^^^^^

* implemented microprotocols to adapt arbitrary types to the interface used by
  psycopg to bind variables in execute;

* moved qstring, pboolean and mxdatetime to the new adapter layout (binary is
  still missing; python 2.3 datetime needs to be written).


What's new in psycopg 1.99.0
^^^^^^^^^^^^^^^^^^^^^^^^^^^^

* reorganized the whole source tree;

* async core is in place;

* splitted QuotedString objects from mx stuff;

* dropped autotools and moved to pythonic setup.py (needs work.)<|MERGE_RESOLUTION|>--- conflicted
+++ resolved
@@ -1,21 +1,14 @@
 Current release
 ---------------
 
-<<<<<<< HEAD
 What's new in psycopg 2.9
 -------------------------
 
 - Dropped support for Python 3.4, 3.5 (:tickets:#1000, #1197).
-=======
-What's new in psycopg 2.9.0
-^^^^^^^^^^^^^^^^^^^^^^^^^^^
-
 - Reclassified SQLSTATE connection exceptions (08XXX) as
-  `~psycopg2.errors.OperationalError`, conforming better to
-  PEP 249.  This error is a subclass of previously used
-  `~psycopg2.errors.DatabaseError`.
-
->>>>>>> cdca0a20
+  `~psycopg2.errors.OperationalError` (subclass of previously used
+  `~psycopg2.errors.DatabaseError`) (:ticket:`#1148`).
+
 
 What's new in psycopg 2.8.6
 ^^^^^^^^^^^^^^^^^^^^^^^^^^^
