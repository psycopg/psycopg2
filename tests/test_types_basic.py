--- conflicted
+++ resolved
@@ -22,14 +22,7 @@
 # FITNESS FOR A PARTICULAR PURPOSE.  See the GNU Lesser General Public
 # License for more details.
 
-<<<<<<< HEAD
-try:
-    import decimal
-except:
-    pass
-=======
 import decimal
->>>>>>> b6873ee1
 
 import sys
 from functools import wraps
