--- conflicted
+++ resolved
@@ -25,10 +25,7 @@
 import os
 import shutil
 import tempfile
-<<<<<<< HEAD
-=======
 from testutils import unittest, decorate_all_tests, skip_if_tpc_disabled
->>>>>>> 48588e5f
 
 import psycopg2
 import psycopg2.extensions
@@ -58,11 +55,7 @@
 class LargeObjectMixin(object):
     # doesn't derive from TestCase to avoid repeating tests twice.
     def setUp(self):
-<<<<<<< HEAD
-        self.conn = psycopg2.connect(dsn)
-=======
         self.conn = self.connect()
->>>>>>> 48588e5f
         self.lo_oid = None
         self.tmpdir = None
 
@@ -84,7 +77,7 @@
         self.conn.close()
 
     def connect(self):
-        return psycopg2.connect(tests.dsn)
+        return psycopg2.connect(dsn)
 
 
 class LargeObjectTests(LargeObjectMixin, unittest.TestCase):
