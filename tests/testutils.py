--- conflicted
+++ resolved
@@ -248,34 +248,6 @@
     return skip_if_tpc_disabled_
 
 
-<<<<<<< HEAD
-def skip_if_no_iobase(f):
-    """Skip a test if io.TextIOBase is not available."""
-    @wraps(f)
-    def skip_if_no_iobase_(self):
-        try:
-            from io import TextIOBase                       # noqa
-        except ImportError:
-            return self.skipTest("io.TextIOBase not found.")
-        else:
-            return f(self)
-
-    return skip_if_no_iobase_
-=======
-def skip_if_no_namedtuple(f):
-    @wraps(f)
-    def skip_if_no_namedtuple_(self):
-        try:
-            from collections import namedtuple              # noqa
-        except ImportError:
-            return self.skipTest("collections.namedtuple not available")
-        else:
-            return f(self)
-
-    return skip_if_no_namedtuple_
->>>>>>> f7d5d256
-
-
 def skip_before_postgres(*ver):
     """Skip a test on PostgreSQL before a certain version."""
     ver = ver + (0,) * (3 - len(ver))
